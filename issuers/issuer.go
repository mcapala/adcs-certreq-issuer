package issuers

import (
	"context"
	"crypto/x509"
	"encoding/pem"
	"errors"
	"fmt"
	"time"

	//cmapi "github.com/jetstack/cert-manager/pkg/apis/certmanager/v1"
	//cmmeta "github.com/jetstack/cert-manager/pkg/apis/meta/v1"
	//metav1 "k8s.io/apimachinery/pkg/apis/meta/v1"
	"k8s.io/klog"
	"sigs.k8s.io/controller-runtime/pkg/client"

<<<<<<< HEAD
	"github.com/chojnack/adcs-issuer/adcs"
	api "github.com/chojnack/adcs-issuer/api/v1"
	"github.com/fullsailor/pkcs7"
=======
	"github.com/nokia/adcs-issuer/adcs"
	api "github.com/nokia/adcs-issuer/api/v1"
)

const (
	adcsCertTemplate = "BasicSSLWebServer"
>>>>>>> ee97b883
)

type Issuer struct {
	client.Client
	certServ            adcs.AdcsCertsrv
	RetryInterval       time.Duration
	StatusCheckInterval time.Duration
	AdcsTemplateName    string
}

// Go to ADCS for a certificate. If current status is 'Pending' then
// check for existing request. Otherwise ask for new.
// The current status is set in the passed request.
// If status is 'Ready' the returns include certificate and CA cert respectively.
func (i *Issuer) Issue(ctx context.Context, ar *api.AdcsRequest) ([]byte, []byte, error) {
	var adcsResponseStatus adcs.AdcsResponseStatus
	var desc string
	var id string
	var err error
	if ar.Status.State != api.Unknown {
		// Of all the statuses only Pending requires processing.
		// All others are final
		if ar.Status.State == api.Pending {
			// Check the status of the request on the ADCS
			if ar.Status.Id == "" {
				return nil, nil, fmt.Errorf("adcs id not set")
			}
			adcsResponseStatus, desc, id, err = i.certServ.GetExistingCertificate(ar.Status.Id)
		} else {
			// Nothing to do
			return nil, nil, nil
		}
	} else {
		// New request
		adcsResponseStatus, desc, id, err = i.certServ.RequestCertificate(string(ar.Spec.CSRPEM), i.AdcsTemplateName)

		if klog.V(5) {
			klog.Infof("new adcsRequest: adcsResponseStatus: %v, \n desc: %v id: %v \n", adcsResponseStatus, desc, id)
		}
	}
	if err != nil {
		// This is a local error
		return nil, nil, err
	}

	var cert []byte
	switch adcsResponseStatus {
	case adcs.Pending:
		// It must be checked again later
		ar.Status.State = api.Pending
		ar.Status.Id = id
		ar.Status.Reason = desc
	case adcs.Ready:
		// Certificate obtained successfully
		ar.Status.State = api.Ready
		ar.Status.Id = id
		ar.Status.Reason = "certificate obtained successfully"
		cert = []byte(desc)
	case adcs.Rejected:
		// Certificate request rejected by ADCS
		ar.Status.State = api.Rejected
		ar.Status.Id = id
		ar.Status.Reason = desc
	case adcs.Errored:
		// Unknown problem occured on ADCS
		ar.Status.State = api.Errored
		ar.Status.Id = id
		ar.Status.Reason = desc
	}

	// Get a certificateChain from the server.
	certChain, err := i.certServ.GetCaCertificateChain()
	if err != nil {
		return nil, nil, err
	}

	// Parse and encode the certificateChain to a valid x509 certificate.
	ca, err := parseCaCert([]byte(certChain))
	if err != nil {
		klog.Error("something went wrong parsing to x509")
		return nil, nil, err
	}

	if klog.V(4) {
		s := string(cert)
		klog.Infof("parsed CaCert: \n %v", s)
	}

	// klog.V(4).Infof("will return cert: %v", cert)

	return cert, ca, nil

}

// x509Bytes is a slice of bytes
// type x509Bytes []byte

// ParseCaCert accepts bytes representing a certificate and returns x509 certificate encoded pem
func parseCaCert(cc []byte) ([]byte, error) {

	// decode Pem from certificate into block
	block, rest := pem.Decode([]byte(cc))
	if block == nil {
		if klog.V(3) {
			s := string(rest)
			klog.Infof("tried to decode pem:  %v", s)
		}
		return nil, errors.New("error decoding the pem block")
	}

	// parse the decoded pem block to x509 encoded block
	b, err := tryParseX509(block)
	if err != nil {
		return nil, err
	}

	// encodes the x509 encoded block to a valid x509 certificate encoded pem.
	pem := pem.EncodeToMemory(&pem.Block{
		Type:  "CERTIFICATE",
		Bytes: b,
	})

	return pem, nil
}

// TryParseX509 accepts *pem.Block and returns this with a valid x509 encoded block.
func tryParseX509(block *pem.Block) ([]byte, error) {
	// if certificate is already x509 encoded, return the certificate, otherwise continue and parse.
	_, err := x509.ParseCertificate(block.Bytes)
	if err == nil {
		return block.Bytes, nil
	}

	b, err := pkcs7.Parse(block.Bytes)
	if err == nil {
		if len(b.Certificates) == 0 {
			return nil, fmt.Errorf("expected one or more certificates")
		}
		return b.Certificates[0].Raw, nil
	}

	err = fmt.Errorf("parsing PKCS7: %w", err)
	return nil, err
}<|MERGE_RESOLUTION|>--- conflicted
+++ resolved
@@ -1,172 +1,163 @@
-package issuers
-
-import (
-	"context"
-	"crypto/x509"
-	"encoding/pem"
-	"errors"
-	"fmt"
-	"time"
-
-	//cmapi "github.com/jetstack/cert-manager/pkg/apis/certmanager/v1"
-	//cmmeta "github.com/jetstack/cert-manager/pkg/apis/meta/v1"
-	//metav1 "k8s.io/apimachinery/pkg/apis/meta/v1"
-	"k8s.io/klog"
-	"sigs.k8s.io/controller-runtime/pkg/client"
-
-<<<<<<< HEAD
-	"github.com/chojnack/adcs-issuer/adcs"
-	api "github.com/chojnack/adcs-issuer/api/v1"
-	"github.com/fullsailor/pkcs7"
-=======
-	"github.com/nokia/adcs-issuer/adcs"
-	api "github.com/nokia/adcs-issuer/api/v1"
-)
-
-const (
-	adcsCertTemplate = "BasicSSLWebServer"
->>>>>>> ee97b883
-)
-
-type Issuer struct {
-	client.Client
-	certServ            adcs.AdcsCertsrv
-	RetryInterval       time.Duration
-	StatusCheckInterval time.Duration
-	AdcsTemplateName    string
-}
-
-// Go to ADCS for a certificate. If current status is 'Pending' then
-// check for existing request. Otherwise ask for new.
-// The current status is set in the passed request.
-// If status is 'Ready' the returns include certificate and CA cert respectively.
-func (i *Issuer) Issue(ctx context.Context, ar *api.AdcsRequest) ([]byte, []byte, error) {
-	var adcsResponseStatus adcs.AdcsResponseStatus
-	var desc string
-	var id string
-	var err error
-	if ar.Status.State != api.Unknown {
-		// Of all the statuses only Pending requires processing.
-		// All others are final
-		if ar.Status.State == api.Pending {
-			// Check the status of the request on the ADCS
-			if ar.Status.Id == "" {
-				return nil, nil, fmt.Errorf("adcs id not set")
-			}
-			adcsResponseStatus, desc, id, err = i.certServ.GetExistingCertificate(ar.Status.Id)
-		} else {
-			// Nothing to do
-			return nil, nil, nil
-		}
-	} else {
-		// New request
-		adcsResponseStatus, desc, id, err = i.certServ.RequestCertificate(string(ar.Spec.CSRPEM), i.AdcsTemplateName)
-
-		if klog.V(5) {
-			klog.Infof("new adcsRequest: adcsResponseStatus: %v, \n desc: %v id: %v \n", adcsResponseStatus, desc, id)
-		}
-	}
-	if err != nil {
-		// This is a local error
-		return nil, nil, err
-	}
-
-	var cert []byte
-	switch adcsResponseStatus {
-	case adcs.Pending:
-		// It must be checked again later
-		ar.Status.State = api.Pending
-		ar.Status.Id = id
-		ar.Status.Reason = desc
-	case adcs.Ready:
-		// Certificate obtained successfully
-		ar.Status.State = api.Ready
-		ar.Status.Id = id
-		ar.Status.Reason = "certificate obtained successfully"
-		cert = []byte(desc)
-	case adcs.Rejected:
-		// Certificate request rejected by ADCS
-		ar.Status.State = api.Rejected
-		ar.Status.Id = id
-		ar.Status.Reason = desc
-	case adcs.Errored:
-		// Unknown problem occured on ADCS
-		ar.Status.State = api.Errored
-		ar.Status.Id = id
-		ar.Status.Reason = desc
-	}
-
-	// Get a certificateChain from the server.
-	certChain, err := i.certServ.GetCaCertificateChain()
-	if err != nil {
-		return nil, nil, err
-	}
-
-	// Parse and encode the certificateChain to a valid x509 certificate.
-	ca, err := parseCaCert([]byte(certChain))
-	if err != nil {
-		klog.Error("something went wrong parsing to x509")
-		return nil, nil, err
-	}
-
-	if klog.V(4) {
-		s := string(cert)
-		klog.Infof("parsed CaCert: \n %v", s)
-	}
-
-	// klog.V(4).Infof("will return cert: %v", cert)
-
-	return cert, ca, nil
-
-}
-
-// x509Bytes is a slice of bytes
-// type x509Bytes []byte
-
-// ParseCaCert accepts bytes representing a certificate and returns x509 certificate encoded pem
-func parseCaCert(cc []byte) ([]byte, error) {
-
-	// decode Pem from certificate into block
-	block, rest := pem.Decode([]byte(cc))
-	if block == nil {
-		if klog.V(3) {
-			s := string(rest)
-			klog.Infof("tried to decode pem:  %v", s)
-		}
-		return nil, errors.New("error decoding the pem block")
-	}
-
-	// parse the decoded pem block to x509 encoded block
-	b, err := tryParseX509(block)
-	if err != nil {
-		return nil, err
-	}
-
-	// encodes the x509 encoded block to a valid x509 certificate encoded pem.
-	pem := pem.EncodeToMemory(&pem.Block{
-		Type:  "CERTIFICATE",
-		Bytes: b,
-	})
-
-	return pem, nil
-}
-
-// TryParseX509 accepts *pem.Block and returns this with a valid x509 encoded block.
-func tryParseX509(block *pem.Block) ([]byte, error) {
-	// if certificate is already x509 encoded, return the certificate, otherwise continue and parse.
-	_, err := x509.ParseCertificate(block.Bytes)
-	if err == nil {
-		return block.Bytes, nil
-	}
-
-	b, err := pkcs7.Parse(block.Bytes)
-	if err == nil {
-		if len(b.Certificates) == 0 {
-			return nil, fmt.Errorf("expected one or more certificates")
-		}
-		return b.Certificates[0].Raw, nil
-	}
-
-	err = fmt.Errorf("parsing PKCS7: %w", err)
-	return nil, err
-}+package issuers
+
+import (
+	"context"
+	"crypto/x509"
+	"encoding/pem"
+	"errors"
+	"fmt"
+	"time"
+
+	//cmapi "github.com/jetstack/cert-manager/pkg/apis/certmanager/v1"
+	//cmmeta "github.com/jetstack/cert-manager/pkg/apis/meta/v1"
+	//metav1 "k8s.io/apimachinery/pkg/apis/meta/v1"
+	"k8s.io/klog"
+	"sigs.k8s.io/controller-runtime/pkg/client"
+
+	"github.com/nokia/adcs-issuer/adcs"
+	api "github.com/nokia/adcs-issuer/api/v1"
+	"github.com/fullsailor/pkcs7"
+)
+
+type Issuer struct {
+	client.Client
+	certServ            adcs.AdcsCertsrv
+	RetryInterval       time.Duration
+	StatusCheckInterval time.Duration
+	AdcsTemplateName    string
+}
+
+// Go to ADCS for a certificate. If current status is 'Pending' then
+// check for existing request. Otherwise ask for new.
+// The current status is set in the passed request.
+// If status is 'Ready' the returns include certificate and CA cert respectively.
+func (i *Issuer) Issue(ctx context.Context, ar *api.AdcsRequest) ([]byte, []byte, error) {
+	var adcsResponseStatus adcs.AdcsResponseStatus
+	var desc string
+	var id string
+	var err error
+	if ar.Status.State != api.Unknown {
+		// Of all the statuses only Pending requires processing.
+		// All others are final
+		if ar.Status.State == api.Pending {
+			// Check the status of the request on the ADCS
+			if ar.Status.Id == "" {
+				return nil, nil, fmt.Errorf("adcs id not set")
+			}
+			adcsResponseStatus, desc, id, err = i.certServ.GetExistingCertificate(ar.Status.Id)
+		} else {
+			// Nothing to do
+			return nil, nil, nil
+		}
+	} else {
+		// New request
+		adcsResponseStatus, desc, id, err = i.certServ.RequestCertificate(string(ar.Spec.CSRPEM), i.AdcsTemplateName)
+
+		if klog.V(5) {
+			klog.Infof("new adcsRequest: adcsResponseStatus: %v, \n desc: %v id: %v \n", adcsResponseStatus, desc, id)
+		}
+	}
+	if err != nil {
+		// This is a local error
+		return nil, nil, err
+	}
+
+	var cert []byte
+	switch adcsResponseStatus {
+	case adcs.Pending:
+		// It must be checked again later
+		ar.Status.State = api.Pending
+		ar.Status.Id = id
+		ar.Status.Reason = desc
+	case adcs.Ready:
+		// Certificate obtained successfully
+		ar.Status.State = api.Ready
+		ar.Status.Id = id
+		ar.Status.Reason = "certificate obtained successfully"
+		cert = []byte(desc)
+	case adcs.Rejected:
+		// Certificate request rejected by ADCS
+		ar.Status.State = api.Rejected
+		ar.Status.Id = id
+		ar.Status.Reason = desc
+	case adcs.Errored:
+		// Unknown problem occured on ADCS
+		ar.Status.State = api.Errored
+		ar.Status.Id = id
+		ar.Status.Reason = desc
+	}
+
+	// Get a certificateChain from the server.
+	certChain, err := i.certServ.GetCaCertificateChain()
+	if err != nil {
+		return nil, nil, err
+	}
+
+	// Parse and encode the certificateChain to a valid x509 certificate.
+	ca, err := parseCaCert([]byte(certChain))
+	if err != nil {
+		klog.Error("something went wrong parsing to x509")
+		return nil, nil, err
+	}
+
+	if klog.V(4) {
+		s := string(cert)
+		klog.Infof("parsed CaCert: \n %v", s)
+	}
+
+	// klog.V(4).Infof("will return cert: %v", cert)
+
+	return cert, ca, nil
+
+}
+
+// x509Bytes is a slice of bytes
+// type x509Bytes []byte
+
+// ParseCaCert accepts bytes representing a certificate and returns x509 certificate encoded pem
+func parseCaCert(cc []byte) ([]byte, error) {
+
+	// decode Pem from certificate into block
+	block, rest := pem.Decode([]byte(cc))
+	if block == nil {
+		if klog.V(3) {
+			s := string(rest)
+			klog.Infof("tried to decode pem:  %v", s)
+		}
+		return nil, errors.New("error decoding the pem block")
+	}
+
+	// parse the decoded pem block to x509 encoded block
+	b, err := tryParseX509(block)
+	if err != nil {
+		return nil, err
+	}
+
+	// encodes the x509 encoded block to a valid x509 certificate encoded pem.
+	pem := pem.EncodeToMemory(&pem.Block{
+		Type:  "CERTIFICATE",
+		Bytes: b,
+	})
+
+	return pem, nil
+}
+
+// TryParseX509 accepts *pem.Block and returns this with a valid x509 encoded block.
+func tryParseX509(block *pem.Block) ([]byte, error) {
+	// if certificate is already x509 encoded, return the certificate, otherwise continue and parse.
+	_, err := x509.ParseCertificate(block.Bytes)
+	if err == nil {
+		return block.Bytes, nil
+	}
+
+	b, err := pkcs7.Parse(block.Bytes)
+	if err == nil {
+		if len(b.Certificates) == 0 {
+			return nil, fmt.Errorf("expected one or more certificates")
+		}
+		return b.Certificates[0].Raw, nil
+	}
+
+	err = fmt.Errorf("parsing PKCS7: %w", err)
+	return nil, err
+}