<<<<<<< HEAD
# VERSION defines the project version for the bundle.
# Update this value when you upgrade the version of your project.
# To re-generate a bundle for another specific version without changing the standard setup, you can:
# - use the VERSION as arg of the bundle target (e.g make bundle VERSION=0.0.2)
# - use environment variables to overwrite this value (e.g export VERSION=0.0.2)
VERSION ?= 0.0.1

# CHANNELS define the bundle channels used in the bundle.
# Add a new line here if you would like to change its default config. (E.g CHANNELS = "candidate,fast,stable")
# To re-generate a bundle for other specific channels without changing the standard setup, you can:
# - use the CHANNELS as arg of the bundle target (e.g make bundle CHANNELS=candidate,fast,stable)
# - use environment variables to overwrite this value (e.g export CHANNELS="candidate,fast,stable")
ifneq ($(origin CHANNELS), undefined)
BUNDLE_CHANNELS := --channels=$(CHANNELS)
endif

# DEFAULT_CHANNEL defines the default channel used in the bundle.
# Add a new line here if you would like to change its default config. (E.g DEFAULT_CHANNEL = "stable")
# To re-generate a bundle for any other default channel without changing the default setup, you can:
# - use the DEFAULT_CHANNEL as arg of the bundle target (e.g make bundle DEFAULT_CHANNEL=stable)
# - use environment variables to overwrite this value (e.g export DEFAULT_CHANNEL="stable")
ifneq ($(origin DEFAULT_CHANNEL), undefined)
BUNDLE_DEFAULT_CHANNEL := --default-channel=$(DEFAULT_CHANNEL)
endif
BUNDLE_METADATA_OPTS ?= $(BUNDLE_CHANNELS) $(BUNDLE_DEFAULT_CHANNEL)

# IMAGE_TAG_BASE defines the docker.io namespace and part of the image name for remote images.
# This variable is used to construct full image tags for bundle and catalog images.
#
# For example, running 'make bundle-build bundle-push catalog-build catalog-push' will build and push both
# djkormo.github.io/go-project-operator-bundle:$VERSION and djkormo.github.io/go-project-operator-catalog:$VERSION.
IMAGE_TAG_BASE ?= docker.io/djkormo/adcs-issuer

# BUNDLE_IMG defines the image:tag used for the bundle.
# You can use it as an arg. (E.g make bundle-build BUNDLE_IMG=<some-registry>/<project-name-bundle>:<tag>)
BUNDLE_IMG ?= $(IMAGE_TAG_BASE)-bundle:v$(VERSION)

# BUNDLE_GEN_FLAGS are the flags passed to the operator-sdk generate bundle command
BUNDLE_GEN_FLAGS ?= -q --overwrite --version $(VERSION) $(BUNDLE_METADATA_OPTS)

# USE_IMAGE_DIGESTS defines if images are resolved via tags or digests
# You can enable this value if you would like to use SHA Based Digests
# To enable set flag to true
USE_IMAGE_DIGESTS ?= false
ifeq ($(USE_IMAGE_DIGESTS), true)
	BUNDLE_GEN_FLAGS += --use-image-digests
endif

# Image URL to use all building/pushing image targets
IMG ?= controller:latest
# ENVTEST_K8S_VERSION refers to the version of kubebuilder assets to be downloaded by envtest binary.
ENVTEST_K8S_VERSION = 1.23

# Get the currently used golang install path (in GOPATH/bin, unless GOBIN is set)
ifeq (,$(shell go env GOBIN))
GOBIN=$(shell go env GOPATH)/bin
else
GOBIN=$(shell go env GOBIN)
endif

# Setting SHELL to bash allows bash commands to be executed by recipes.
# This is a requirement for 'setup-envtest.sh' in the test target.
# Options are set to exit when a recipe line exits non-zero or a piped command fails.
SHELL = /usr/bin/env bash -o pipefail
.SHELLFLAGS = -ec

.PHONY: all
all: build

##@ General

# The help target prints out all targets with their descriptions organized
# beneath their categories. The categories are represented by '##@' and the
# target descriptions by '##'. The awk commands is responsible for reading the
# entire set of makefiles included in this invocation, looking for lines of the
# file as xyz: ## something, and then pretty-format the target and help. Then,
# if there's a line with ##@ something, that gets pretty-printed as a category.
# More info on the usage of ANSI control characters for terminal formatting:
# https://en.wikipedia.org/wiki/ANSI_escape_code#SGR_parameters
# More info on the awk command:
# http://linuxcommand.org/lc3_adv_awk.php

.PHONY: help
help: ## Display this help.
	@awk 'BEGIN {FS = ":.*##"; printf "\nUsage:\n  make \033[36m<target>\033[0m\n"} /^[a-zA-Z_0-9-]+:.*?##/ { printf "  \033[36m%-15s\033[0m %s\n", $$1, $$2 } /^##@/ { printf "\n\033[1m%s\033[0m\n", substr($$0, 5) } ' $(MAKEFILE_LIST)

##@ Development

.PHONY: manifests
manifests: controller-gen ## Generate WebhookConfiguration, ClusterRole and CustomResourceDefinition objects.
	$(CONTROLLER_GEN) rbac:roleName=manager-role crd webhook paths="./..." output:crd:artifacts:config=config/crd/bases

.PHONY: generate
generate: controller-gen ## Generate code containing DeepCopy, DeepCopyInto, and DeepCopyObject method implementations.
	$(CONTROLLER_GEN) object:headerFile="hack/boilerplate.go.txt" paths="./..."

.PHONY: fmt
fmt: ## Run go fmt against code.
	go fmt ./...

.PHONY: vet
vet: ## Run go vet against code.
	go vet ./...

.PHONY: test
test: manifests generate fmt vet envtest ## Run tests.
	KUBEBUILDER_ASSETS="$(shell $(ENVTEST) use $(ENVTEST_K8S_VERSION) -p path)" go test ./... -coverprofile cover.out

##@ Build

.PHONY: build
build: generate fmt vet ## Build manager binary.
	go build -o bin/manager main.go

.PHONY: run
run: manifests generate fmt vet ## Run a controller from your host.
	go run ./main.go

.PHONY: docker-build
docker-build: test ## Build docker image with the manager.
	docker build -t ${IMG} .

.PHONY: docker-push
docker-push: ## Push docker image with the manager.
	docker push ${IMG}

##@ Deployment

ifndef ignore-not-found
  ignore-not-found = false
endif

.PHONY: install
install: manifests kustomize ## Install CRDs into the K8s cluster specified in ~/.kube/config.
	$(KUSTOMIZE) build config/crd | kubectl apply -f -

.PHONY: uninstall
uninstall: manifests kustomize ## Uninstall CRDs from the K8s cluster specified in ~/.kube/config. Call with ignore-not-found=true to ignore resource not found errors during deletion.
	$(KUSTOMIZE) build config/crd | kubectl delete --ignore-not-found=$(ignore-not-found) -f -

.PHONY: deploy
deploy: manifests kustomize ## Deploy controller to the K8s cluster specified in ~/.kube/config.
	cd config/manager && $(KUSTOMIZE) edit set image controller=${IMG}
	$(KUSTOMIZE) build config/default | kubectl apply -f -

.PHONY: undeploy
undeploy: ## Undeploy controller from the K8s cluster specified in ~/.kube/config. Call with ignore-not-found=true to ignore resource not found errors during deletion.
	$(KUSTOMIZE) build config/default | kubectl delete --ignore-not-found=$(ignore-not-found) -f -

CONTROLLER_GEN = $(shell pwd)/bin/controller-gen
.PHONY: controller-gen
controller-gen: ## Download controller-gen locally if necessary.
	$(call go-get-tool,$(CONTROLLER_GEN),sigs.k8s.io/controller-tools/cmd/controller-gen@v0.8.0)

KUSTOMIZE = $(shell pwd)/bin/kustomize
.PHONY: kustomize
kustomize: ## Download kustomize locally if necessary.
	$(call go-get-tool,$(KUSTOMIZE),sigs.k8s.io/kustomize/kustomize/v3@v3.8.7)

ENVTEST = $(shell pwd)/bin/setup-envtest
.PHONY: envtest
envtest: ## Download envtest-setup locally if necessary.
	$(call go-get-tool,$(ENVTEST),sigs.k8s.io/controller-runtime/tools/setup-envtest@latest)

# go-get-tool will 'go get' any package $2 and install it to $1.
PROJECT_DIR := $(shell dirname $(abspath $(lastword $(MAKEFILE_LIST))))
define go-get-tool
@[ -f $(1) ] || { \
set -e ;\
TMP_DIR=$$(mktemp -d) ;\
cd $$TMP_DIR ;\
go mod init tmp ;\
echo "Downloading $(2)" ;\
GOBIN=$(PROJECT_DIR)/bin go get $(2) ;\
rm -rf $$TMP_DIR ;\
}
endef

.PHONY: bundle
bundle: manifests kustomize ## Generate bundle manifests and metadata, then validate generated files.
	operator-sdk generate kustomize manifests -q
	cd config/manager && $(KUSTOMIZE) edit set image controller=$(IMG)
	$(KUSTOMIZE) build config/manifests | operator-sdk generate bundle $(BUNDLE_GEN_FLAGS)
	operator-sdk bundle validate ./bundle

.PHONY: bundle-build
bundle-build: ## Build the bundle image.
	docker build -f bundle.Dockerfile -t $(BUNDLE_IMG) .

.PHONY: bundle-push
bundle-push: ## Push the bundle image.
	$(MAKE) docker-push IMG=$(BUNDLE_IMG)

.PHONY: opm
OPM = ./bin/opm
opm: ## Download opm locally if necessary.
ifeq (,$(wildcard $(OPM)))
ifeq (,$(shell which opm 2>/dev/null))
	@{ \
	set -e ;\
	mkdir -p $(dir $(OPM)) ;\
	OS=$(shell go env GOOS) && ARCH=$(shell go env GOARCH) && \
	curl -sSLo $(OPM) https://github.com/operator-framework/operator-registry/releases/download/v1.19.1/$${OS}-$${ARCH}-opm ;\
	chmod +x $(OPM) ;\
	}
else
OPM = $(shell which opm)
endif
endif

# A comma-separated list of bundle images (e.g. make catalog-build BUNDLE_IMGS=example.com/operator-bundle:v0.1.0,example.com/operator-bundle:v0.2.0).
# These images MUST exist in a registry and be pull-able.
BUNDLE_IMGS ?= $(BUNDLE_IMG)

# The image tag given to the resulting catalog image (e.g. make catalog-build CATALOG_IMG=example.com/operator-catalog:v0.2.0).
CATALOG_IMG ?= $(IMAGE_TAG_BASE)-catalog:v$(VERSION)

# Set CATALOG_BASE_IMG to an existing catalog image tag to add $BUNDLE_IMGS to that image.
ifneq ($(origin CATALOG_BASE_IMG), undefined)
FROM_INDEX_OPT := --from-index $(CATALOG_BASE_IMG)
endif

# Build a catalog image by adding bundle images to an empty catalog using the operator package manager tool, 'opm'.
# This recipe invokes 'opm' in 'semver' bundle add mode. For more information on add modes, see:
# https://github.com/operator-framework/community-operators/blob/7f1438c/docs/packaging-operator.md#updating-your-existing-operator
.PHONY: catalog-build
catalog-build: opm ## Build a catalog image.
	$(OPM) index add --container-tool docker --mode semver --tag $(CATALOG_IMG) --bundles $(BUNDLE_IMGS) $(FROM_INDEX_OPT)

# Push the catalog image.
.PHONY: catalog-push
catalog-push: ## Push a catalog image.
	$(MAKE) docker-push IMG=$(CATALOG_IMG)

.PHONY: dry-run
dry-run: manifests
	cd config/manager 
	$(KUSTOMIZE) build config/default > all-manifests.yaml

.PHONY: helmify
HELMIFY = $(shell pwd)/bin/helmify 
helmify:
	$(call go-get-tool,$(HELMIFY),github.com/arttor/helmify/cmd/helmify@v0.3.10)
helm: manifests kustomize helmify
	$(KUSTOMIZE) build config/default | $(HELMIFY)

# Build ADCS simulator
sim:
	go build -o bin/adcs-sim test/adcs-sim/main.go

sim-install: sim
	cp bin/adcs-sim /usr/local/bin
	mkdir -p /usr/local/adcs-sim
	cp -R test/adcs-sim/ca test/adcs-sim/templates /usr/local/adcs-sim
=======

# Image URL to use all building/pushing image targets
IMG ?= controller:latest
# Produce CRDs that work back to Kubernetes 1.11 (no version conversion)
CRD_OPTIONS ?= "crd:trivialVersions=true"

# Get the currently used golang install path (in GOPATH/bin, unless GOBIN is set)
ifeq (,$(shell go env GOBIN))
GOBIN=$(shell go env GOPATH)/bin
else
GOBIN=$(shell go env GOBIN)
endif

all: manager

# Run tests
test: generate fmt vet manifests
	go test ./controllers/... ./issuers/... -coverprofile cover.out

# e2e tests (requires simulator, see sim target)
teste2e: 
	go test ./test/... -coverprofile cover.out

# Build manager binary
manager: generate fmt vet
	go build -o bin/manager main.go

# Run against the configured Kubernetes cluster in ~/.kube/config
run: generate fmt vet manifests
	go run ./main.go

# Uninstall CRDs from a cluster
uninstall: 
	kustomize build config/crd | kubectl delete -f -

# Install CRDs into a cluster
install:
	kustomize build config/crd | kubectl apply -f -

# Deploy controller in the configured Kubernetes cluster in ~/.kube/config
deploy:
	cd config/manager && kustomize edit set image controller=${IMG}
	kustomize build config/default | kubectl apply -f -

# Generate manifests e.g. CRD, RBAC etc.
manifests: controller-gen
	$(CONTROLLER_GEN) $(CRD_OPTIONS) rbac:roleName=manager-role webhook paths="./..." output:crd:artifacts:config=config/crd/bases

# Run go fmt against code
fmt:
	go fmt ./...

# Run go vet against code
vet:
	go vet ./...

# Generate code
generate: controller-gen
	$(CONTROLLER_GEN) object:headerFile=./hack/boilerplate.go.txt paths="./..."

# Login to registry
docker-login: 
	docker login 

# Build the docker image
docker-build: 
	docker build . -t ${IMG}

# Push the docker image
docker-push:
	docker push ${IMG}

# find or download controller-gen
# download controller-gen if necessary
controller-gen:
ifeq (, $(shell which controller-gen))
	@{ \
	set -e ;\
	CONTROLLER_GEN_TMP_DIR=$$(mktemp -d) ;\
	cd $$CONTROLLER_GEN_TMP_DIR ;\
	go mod init tmp ;\
	go get sigs.k8s.io/controller-tools/cmd/controller-gen@v0.2.4 ;\
	rm -rf $$CONTROLLER_GEN_TMP_DIR ;\
	}
CONTROLLER_GEN=$(GOBIN)/controller-gen
else
CONTROLLER_GEN=$(shell which controller-gen)
endif

# Run ADCS simulator
sim:
	cd test/adcs-sim && go run main.go -dns example.com && cd -
>>>>>>> 0c1bec31
<|MERGE_RESOLUTION|>--- conflicted
+++ resolved
@@ -1,349 +1,256 @@
-<<<<<<< HEAD
-# VERSION defines the project version for the bundle.
-# Update this value when you upgrade the version of your project.
-# To re-generate a bundle for another specific version without changing the standard setup, you can:
-# - use the VERSION as arg of the bundle target (e.g make bundle VERSION=0.0.2)
-# - use environment variables to overwrite this value (e.g export VERSION=0.0.2)
-VERSION ?= 0.0.1
-
-# CHANNELS define the bundle channels used in the bundle.
-# Add a new line here if you would like to change its default config. (E.g CHANNELS = "candidate,fast,stable")
-# To re-generate a bundle for other specific channels without changing the standard setup, you can:
-# - use the CHANNELS as arg of the bundle target (e.g make bundle CHANNELS=candidate,fast,stable)
-# - use environment variables to overwrite this value (e.g export CHANNELS="candidate,fast,stable")
-ifneq ($(origin CHANNELS), undefined)
-BUNDLE_CHANNELS := --channels=$(CHANNELS)
-endif
-
-# DEFAULT_CHANNEL defines the default channel used in the bundle.
-# Add a new line here if you would like to change its default config. (E.g DEFAULT_CHANNEL = "stable")
-# To re-generate a bundle for any other default channel without changing the default setup, you can:
-# - use the DEFAULT_CHANNEL as arg of the bundle target (e.g make bundle DEFAULT_CHANNEL=stable)
-# - use environment variables to overwrite this value (e.g export DEFAULT_CHANNEL="stable")
-ifneq ($(origin DEFAULT_CHANNEL), undefined)
-BUNDLE_DEFAULT_CHANNEL := --default-channel=$(DEFAULT_CHANNEL)
-endif
-BUNDLE_METADATA_OPTS ?= $(BUNDLE_CHANNELS) $(BUNDLE_DEFAULT_CHANNEL)
-
-# IMAGE_TAG_BASE defines the docker.io namespace and part of the image name for remote images.
-# This variable is used to construct full image tags for bundle and catalog images.
-#
-# For example, running 'make bundle-build bundle-push catalog-build catalog-push' will build and push both
-# djkormo.github.io/go-project-operator-bundle:$VERSION and djkormo.github.io/go-project-operator-catalog:$VERSION.
-IMAGE_TAG_BASE ?= docker.io/djkormo/adcs-issuer
-
-# BUNDLE_IMG defines the image:tag used for the bundle.
-# You can use it as an arg. (E.g make bundle-build BUNDLE_IMG=<some-registry>/<project-name-bundle>:<tag>)
-BUNDLE_IMG ?= $(IMAGE_TAG_BASE)-bundle:v$(VERSION)
-
-# BUNDLE_GEN_FLAGS are the flags passed to the operator-sdk generate bundle command
-BUNDLE_GEN_FLAGS ?= -q --overwrite --version $(VERSION) $(BUNDLE_METADATA_OPTS)
-
-# USE_IMAGE_DIGESTS defines if images are resolved via tags or digests
-# You can enable this value if you would like to use SHA Based Digests
-# To enable set flag to true
-USE_IMAGE_DIGESTS ?= false
-ifeq ($(USE_IMAGE_DIGESTS), true)
-	BUNDLE_GEN_FLAGS += --use-image-digests
-endif
-
-# Image URL to use all building/pushing image targets
-IMG ?= controller:latest
-# ENVTEST_K8S_VERSION refers to the version of kubebuilder assets to be downloaded by envtest binary.
-ENVTEST_K8S_VERSION = 1.23
-
-# Get the currently used golang install path (in GOPATH/bin, unless GOBIN is set)
-ifeq (,$(shell go env GOBIN))
-GOBIN=$(shell go env GOPATH)/bin
-else
-GOBIN=$(shell go env GOBIN)
-endif
-
-# Setting SHELL to bash allows bash commands to be executed by recipes.
-# This is a requirement for 'setup-envtest.sh' in the test target.
-# Options are set to exit when a recipe line exits non-zero or a piped command fails.
-SHELL = /usr/bin/env bash -o pipefail
-.SHELLFLAGS = -ec
-
-.PHONY: all
-all: build
-
-##@ General
-
-# The help target prints out all targets with their descriptions organized
-# beneath their categories. The categories are represented by '##@' and the
-# target descriptions by '##'. The awk commands is responsible for reading the
-# entire set of makefiles included in this invocation, looking for lines of the
-# file as xyz: ## something, and then pretty-format the target and help. Then,
-# if there's a line with ##@ something, that gets pretty-printed as a category.
-# More info on the usage of ANSI control characters for terminal formatting:
-# https://en.wikipedia.org/wiki/ANSI_escape_code#SGR_parameters
-# More info on the awk command:
-# http://linuxcommand.org/lc3_adv_awk.php
-
-.PHONY: help
-help: ## Display this help.
-	@awk 'BEGIN {FS = ":.*##"; printf "\nUsage:\n  make \033[36m<target>\033[0m\n"} /^[a-zA-Z_0-9-]+:.*?##/ { printf "  \033[36m%-15s\033[0m %s\n", $$1, $$2 } /^##@/ { printf "\n\033[1m%s\033[0m\n", substr($$0, 5) } ' $(MAKEFILE_LIST)
-
-##@ Development
-
-.PHONY: manifests
-manifests: controller-gen ## Generate WebhookConfiguration, ClusterRole and CustomResourceDefinition objects.
-	$(CONTROLLER_GEN) rbac:roleName=manager-role crd webhook paths="./..." output:crd:artifacts:config=config/crd/bases
-
-.PHONY: generate
-generate: controller-gen ## Generate code containing DeepCopy, DeepCopyInto, and DeepCopyObject method implementations.
-	$(CONTROLLER_GEN) object:headerFile="hack/boilerplate.go.txt" paths="./..."
-
-.PHONY: fmt
-fmt: ## Run go fmt against code.
-	go fmt ./...
-
-.PHONY: vet
-vet: ## Run go vet against code.
-	go vet ./...
-
-.PHONY: test
-test: manifests generate fmt vet envtest ## Run tests.
-	KUBEBUILDER_ASSETS="$(shell $(ENVTEST) use $(ENVTEST_K8S_VERSION) -p path)" go test ./... -coverprofile cover.out
-
-##@ Build
-
-.PHONY: build
-build: generate fmt vet ## Build manager binary.
-	go build -o bin/manager main.go
-
-.PHONY: run
-run: manifests generate fmt vet ## Run a controller from your host.
-	go run ./main.go
-
-.PHONY: docker-build
-docker-build: test ## Build docker image with the manager.
-	docker build -t ${IMG} .
-
-.PHONY: docker-push
-docker-push: ## Push docker image with the manager.
-	docker push ${IMG}
-
-##@ Deployment
-
-ifndef ignore-not-found
-  ignore-not-found = false
-endif
-
-.PHONY: install
-install: manifests kustomize ## Install CRDs into the K8s cluster specified in ~/.kube/config.
-	$(KUSTOMIZE) build config/crd | kubectl apply -f -
-
-.PHONY: uninstall
-uninstall: manifests kustomize ## Uninstall CRDs from the K8s cluster specified in ~/.kube/config. Call with ignore-not-found=true to ignore resource not found errors during deletion.
-	$(KUSTOMIZE) build config/crd | kubectl delete --ignore-not-found=$(ignore-not-found) -f -
-
-.PHONY: deploy
-deploy: manifests kustomize ## Deploy controller to the K8s cluster specified in ~/.kube/config.
-	cd config/manager && $(KUSTOMIZE) edit set image controller=${IMG}
-	$(KUSTOMIZE) build config/default | kubectl apply -f -
-
-.PHONY: undeploy
-undeploy: ## Undeploy controller from the K8s cluster specified in ~/.kube/config. Call with ignore-not-found=true to ignore resource not found errors during deletion.
-	$(KUSTOMIZE) build config/default | kubectl delete --ignore-not-found=$(ignore-not-found) -f -
-
-CONTROLLER_GEN = $(shell pwd)/bin/controller-gen
-.PHONY: controller-gen
-controller-gen: ## Download controller-gen locally if necessary.
-	$(call go-get-tool,$(CONTROLLER_GEN),sigs.k8s.io/controller-tools/cmd/controller-gen@v0.8.0)
-
-KUSTOMIZE = $(shell pwd)/bin/kustomize
-.PHONY: kustomize
-kustomize: ## Download kustomize locally if necessary.
-	$(call go-get-tool,$(KUSTOMIZE),sigs.k8s.io/kustomize/kustomize/v3@v3.8.7)
-
-ENVTEST = $(shell pwd)/bin/setup-envtest
-.PHONY: envtest
-envtest: ## Download envtest-setup locally if necessary.
-	$(call go-get-tool,$(ENVTEST),sigs.k8s.io/controller-runtime/tools/setup-envtest@latest)
-
-# go-get-tool will 'go get' any package $2 and install it to $1.
-PROJECT_DIR := $(shell dirname $(abspath $(lastword $(MAKEFILE_LIST))))
-define go-get-tool
-@[ -f $(1) ] || { \
-set -e ;\
-TMP_DIR=$$(mktemp -d) ;\
-cd $$TMP_DIR ;\
-go mod init tmp ;\
-echo "Downloading $(2)" ;\
-GOBIN=$(PROJECT_DIR)/bin go get $(2) ;\
-rm -rf $$TMP_DIR ;\
-}
-endef
-
-.PHONY: bundle
-bundle: manifests kustomize ## Generate bundle manifests and metadata, then validate generated files.
-	operator-sdk generate kustomize manifests -q
-	cd config/manager && $(KUSTOMIZE) edit set image controller=$(IMG)
-	$(KUSTOMIZE) build config/manifests | operator-sdk generate bundle $(BUNDLE_GEN_FLAGS)
-	operator-sdk bundle validate ./bundle
-
-.PHONY: bundle-build
-bundle-build: ## Build the bundle image.
-	docker build -f bundle.Dockerfile -t $(BUNDLE_IMG) .
-
-.PHONY: bundle-push
-bundle-push: ## Push the bundle image.
-	$(MAKE) docker-push IMG=$(BUNDLE_IMG)
-
-.PHONY: opm
-OPM = ./bin/opm
-opm: ## Download opm locally if necessary.
-ifeq (,$(wildcard $(OPM)))
-ifeq (,$(shell which opm 2>/dev/null))
-	@{ \
-	set -e ;\
-	mkdir -p $(dir $(OPM)) ;\
-	OS=$(shell go env GOOS) && ARCH=$(shell go env GOARCH) && \
-	curl -sSLo $(OPM) https://github.com/operator-framework/operator-registry/releases/download/v1.19.1/$${OS}-$${ARCH}-opm ;\
-	chmod +x $(OPM) ;\
-	}
-else
-OPM = $(shell which opm)
-endif
-endif
-
-# A comma-separated list of bundle images (e.g. make catalog-build BUNDLE_IMGS=example.com/operator-bundle:v0.1.0,example.com/operator-bundle:v0.2.0).
-# These images MUST exist in a registry and be pull-able.
-BUNDLE_IMGS ?= $(BUNDLE_IMG)
-
-# The image tag given to the resulting catalog image (e.g. make catalog-build CATALOG_IMG=example.com/operator-catalog:v0.2.0).
-CATALOG_IMG ?= $(IMAGE_TAG_BASE)-catalog:v$(VERSION)
-
-# Set CATALOG_BASE_IMG to an existing catalog image tag to add $BUNDLE_IMGS to that image.
-ifneq ($(origin CATALOG_BASE_IMG), undefined)
-FROM_INDEX_OPT := --from-index $(CATALOG_BASE_IMG)
-endif
-
-# Build a catalog image by adding bundle images to an empty catalog using the operator package manager tool, 'opm'.
-# This recipe invokes 'opm' in 'semver' bundle add mode. For more information on add modes, see:
-# https://github.com/operator-framework/community-operators/blob/7f1438c/docs/packaging-operator.md#updating-your-existing-operator
-.PHONY: catalog-build
-catalog-build: opm ## Build a catalog image.
-	$(OPM) index add --container-tool docker --mode semver --tag $(CATALOG_IMG) --bundles $(BUNDLE_IMGS) $(FROM_INDEX_OPT)
-
-# Push the catalog image.
-.PHONY: catalog-push
-catalog-push: ## Push a catalog image.
-	$(MAKE) docker-push IMG=$(CATALOG_IMG)
-
-.PHONY: dry-run
-dry-run: manifests
-	cd config/manager 
-	$(KUSTOMIZE) build config/default > all-manifests.yaml
-
-.PHONY: helmify
-HELMIFY = $(shell pwd)/bin/helmify 
-helmify:
-	$(call go-get-tool,$(HELMIFY),github.com/arttor/helmify/cmd/helmify@v0.3.10)
-helm: manifests kustomize helmify
-	$(KUSTOMIZE) build config/default | $(HELMIFY)
-
-# Build ADCS simulator
-sim:
-	go build -o bin/adcs-sim test/adcs-sim/main.go
-
-sim-install: sim
-	cp bin/adcs-sim /usr/local/bin
-	mkdir -p /usr/local/adcs-sim
-	cp -R test/adcs-sim/ca test/adcs-sim/templates /usr/local/adcs-sim
-=======
-
-# Image URL to use all building/pushing image targets
-IMG ?= controller:latest
-# Produce CRDs that work back to Kubernetes 1.11 (no version conversion)
-CRD_OPTIONS ?= "crd:trivialVersions=true"
-
-# Get the currently used golang install path (in GOPATH/bin, unless GOBIN is set)
-ifeq (,$(shell go env GOBIN))
-GOBIN=$(shell go env GOPATH)/bin
-else
-GOBIN=$(shell go env GOBIN)
-endif
-
-all: manager
-
-# Run tests
-test: generate fmt vet manifests
-	go test ./controllers/... ./issuers/... -coverprofile cover.out
-
-# e2e tests (requires simulator, see sim target)
-teste2e: 
-	go test ./test/... -coverprofile cover.out
-
-# Build manager binary
-manager: generate fmt vet
-	go build -o bin/manager main.go
-
-# Run against the configured Kubernetes cluster in ~/.kube/config
-run: generate fmt vet manifests
-	go run ./main.go
-
-# Uninstall CRDs from a cluster
-uninstall: 
-	kustomize build config/crd | kubectl delete -f -
-
-# Install CRDs into a cluster
-install:
-	kustomize build config/crd | kubectl apply -f -
-
-# Deploy controller in the configured Kubernetes cluster in ~/.kube/config
-deploy:
-	cd config/manager && kustomize edit set image controller=${IMG}
-	kustomize build config/default | kubectl apply -f -
-
-# Generate manifests e.g. CRD, RBAC etc.
-manifests: controller-gen
-	$(CONTROLLER_GEN) $(CRD_OPTIONS) rbac:roleName=manager-role webhook paths="./..." output:crd:artifacts:config=config/crd/bases
-
-# Run go fmt against code
-fmt:
-	go fmt ./...
-
-# Run go vet against code
-vet:
-	go vet ./...
-
-# Generate code
-generate: controller-gen
-	$(CONTROLLER_GEN) object:headerFile=./hack/boilerplate.go.txt paths="./..."
-
-# Login to registry
-docker-login: 
-	docker login 
-
-# Build the docker image
-docker-build: 
-	docker build . -t ${IMG}
-
-# Push the docker image
-docker-push:
-	docker push ${IMG}
-
-# find or download controller-gen
-# download controller-gen if necessary
-controller-gen:
-ifeq (, $(shell which controller-gen))
-	@{ \
-	set -e ;\
-	CONTROLLER_GEN_TMP_DIR=$$(mktemp -d) ;\
-	cd $$CONTROLLER_GEN_TMP_DIR ;\
-	go mod init tmp ;\
-	go get sigs.k8s.io/controller-tools/cmd/controller-gen@v0.2.4 ;\
-	rm -rf $$CONTROLLER_GEN_TMP_DIR ;\
-	}
-CONTROLLER_GEN=$(GOBIN)/controller-gen
-else
-CONTROLLER_GEN=$(shell which controller-gen)
-endif
-
-# Run ADCS simulator
-sim:
-	cd test/adcs-sim && go run main.go -dns example.com && cd -
->>>>>>> 0c1bec31
+
+# VERSION defines the project version for the bundle.
+# Update this value when you upgrade the version of your project.
+# To re-generate a bundle for another specific version without changing the standard setup, you can:
+# - use the VERSION as arg of the bundle target (e.g make bundle VERSION=0.0.2)
+# - use environment variables to overwrite this value (e.g export VERSION=0.0.2)
+VERSION ?= 0.0.1
+
+# CHANNELS define the bundle channels used in the bundle.
+# Add a new line here if you would like to change its default config. (E.g CHANNELS = "candidate,fast,stable")
+# To re-generate a bundle for other specific channels without changing the standard setup, you can:
+# - use the CHANNELS as arg of the bundle target (e.g make bundle CHANNELS=candidate,fast,stable)
+# - use environment variables to overwrite this value (e.g export CHANNELS="candidate,fast,stable")
+ifneq ($(origin CHANNELS), undefined)
+BUNDLE_CHANNELS := --channels=$(CHANNELS)
+endif
+
+# DEFAULT_CHANNEL defines the default channel used in the bundle.
+# Add a new line here if you would like to change its default config. (E.g DEFAULT_CHANNEL = "stable")
+# To re-generate a bundle for any other default channel without changing the default setup, you can:
+# - use the DEFAULT_CHANNEL as arg of the bundle target (e.g make bundle DEFAULT_CHANNEL=stable)
+# - use environment variables to overwrite this value (e.g export DEFAULT_CHANNEL="stable")
+ifneq ($(origin DEFAULT_CHANNEL), undefined)
+BUNDLE_DEFAULT_CHANNEL := --default-channel=$(DEFAULT_CHANNEL)
+endif
+BUNDLE_METADATA_OPTS ?= $(BUNDLE_CHANNELS) $(BUNDLE_DEFAULT_CHANNEL)
+
+# IMAGE_TAG_BASE defines the docker.io namespace and part of the image name for remote images.
+# This variable is used to construct full image tags for bundle and catalog images.
+#
+# For example, running 'make bundle-build bundle-push catalog-build catalog-push' will build and push both
+# djkormo.github.io/go-project-operator-bundle:$VERSION and djkormo.github.io/go-project-operator-catalog:$VERSION.
+IMAGE_TAG_BASE ?= docker.io/djkormo/adcs-issuer
+
+# BUNDLE_IMG defines the image:tag used for the bundle.
+# You can use it as an arg. (E.g make bundle-build BUNDLE_IMG=<some-registry>/<project-name-bundle>:<tag>)
+BUNDLE_IMG ?= $(IMAGE_TAG_BASE)-bundle:v$(VERSION)
+
+# BUNDLE_GEN_FLAGS are the flags passed to the operator-sdk generate bundle command
+BUNDLE_GEN_FLAGS ?= -q --overwrite --version $(VERSION) $(BUNDLE_METADATA_OPTS)
+
+# USE_IMAGE_DIGESTS defines if images are resolved via tags or digests
+# You can enable this value if you would like to use SHA Based Digests
+# To enable set flag to true
+USE_IMAGE_DIGESTS ?= false
+ifeq ($(USE_IMAGE_DIGESTS), true)
+	BUNDLE_GEN_FLAGS += --use-image-digests
+endif
+
+# Image URL to use all building/pushing image targets
+IMG ?= controller:latest
+# ENVTEST_K8S_VERSION refers to the version of kubebuilder assets to be downloaded by envtest binary.
+ENVTEST_K8S_VERSION = 1.23
+
+# Get the currently used golang install path (in GOPATH/bin, unless GOBIN is set)
+ifeq (,$(shell go env GOBIN))
+GOBIN=$(shell go env GOPATH)/bin
+else
+GOBIN=$(shell go env GOBIN)
+endif
+
+# Setting SHELL to bash allows bash commands to be executed by recipes.
+# This is a requirement for 'setup-envtest.sh' in the test target.
+# Options are set to exit when a recipe line exits non-zero or a piped command fails.
+SHELL = /usr/bin/env bash -o pipefail
+.SHELLFLAGS = -ec
+
+.PHONY: all
+all: build
+
+##@ General
+
+# The help target prints out all targets with their descriptions organized
+# beneath their categories. The categories are represented by '##@' and the
+# target descriptions by '##'. The awk commands is responsible for reading the
+# entire set of makefiles included in this invocation, looking for lines of the
+# file as xyz: ## something, and then pretty-format the target and help. Then,
+# if there's a line with ##@ something, that gets pretty-printed as a category.
+# More info on the usage of ANSI control characters for terminal formatting:
+# https://en.wikipedia.org/wiki/ANSI_escape_code#SGR_parameters
+# More info on the awk command:
+# http://linuxcommand.org/lc3_adv_awk.php
+
+.PHONY: help
+help: ## Display this help.
+	@awk 'BEGIN {FS = ":.*##"; printf "\nUsage:\n  make \033[36m<target>\033[0m\n"} /^[a-zA-Z_0-9-]+:.*?##/ { printf "  \033[36m%-15s\033[0m %s\n", $$1, $$2 } /^##@/ { printf "\n\033[1m%s\033[0m\n", substr($$0, 5) } ' $(MAKEFILE_LIST)
+
+##@ Development
+
+.PHONY: manifests
+manifests: controller-gen ## Generate WebhookConfiguration, ClusterRole and CustomResourceDefinition objects.
+	$(CONTROLLER_GEN) rbac:roleName=manager-role crd webhook paths="./..." output:crd:artifacts:config=config/crd/bases
+
+.PHONY: generate
+generate: controller-gen ## Generate code containing DeepCopy, DeepCopyInto, and DeepCopyObject method implementations.
+	$(CONTROLLER_GEN) object:headerFile="hack/boilerplate.go.txt" paths="./..."
+
+.PHONY: fmt
+fmt: ## Run go fmt against code.
+	go fmt ./...
+
+.PHONY: vet
+vet: ## Run go vet against code.
+	go vet ./...
+
+.PHONY: test
+test: manifests generate fmt vet envtest ## Run tests.
+	KUBEBUILDER_ASSETS="$(shell $(ENVTEST) use $(ENVTEST_K8S_VERSION) -p path)" go test ./... -coverprofile cover.out
+
+##@ Build
+
+.PHONY: build
+build: generate fmt vet ## Build manager binary.
+	go build -o bin/manager main.go
+
+.PHONY: run
+run: manifests generate fmt vet ## Run a controller from your host.
+	go run ./main.go
+
+.PHONY: docker-build
+docker-build: test ## Build docker image with the manager.
+	docker build -t ${IMG} .
+
+.PHONY: docker-push
+docker-push: ## Push docker image with the manager.
+	docker push ${IMG}
+
+##@ Deployment
+
+ifndef ignore-not-found
+  ignore-not-found = false
+endif
+
+.PHONY: install
+install: manifests kustomize ## Install CRDs into the K8s cluster specified in ~/.kube/config.
+	$(KUSTOMIZE) build config/crd | kubectl apply -f -
+
+.PHONY: uninstall
+uninstall: manifests kustomize ## Uninstall CRDs from the K8s cluster specified in ~/.kube/config. Call with ignore-not-found=true to ignore resource not found errors during deletion.
+	$(KUSTOMIZE) build config/crd | kubectl delete --ignore-not-found=$(ignore-not-found) -f -
+
+.PHONY: deploy
+deploy: manifests kustomize ## Deploy controller to the K8s cluster specified in ~/.kube/config.
+	cd config/manager && $(KUSTOMIZE) edit set image controller=${IMG}
+	$(KUSTOMIZE) build config/default | kubectl apply -f -
+
+.PHONY: undeploy
+undeploy: ## Undeploy controller from the K8s cluster specified in ~/.kube/config. Call with ignore-not-found=true to ignore resource not found errors during deletion.
+	$(KUSTOMIZE) build config/default | kubectl delete --ignore-not-found=$(ignore-not-found) -f -
+
+CONTROLLER_GEN = $(shell pwd)/bin/controller-gen
+.PHONY: controller-gen
+controller-gen: ## Download controller-gen locally if necessary.
+	$(call go-get-tool,$(CONTROLLER_GEN),sigs.k8s.io/controller-tools/cmd/controller-gen@v0.8.0)
+
+KUSTOMIZE = $(shell pwd)/bin/kustomize
+.PHONY: kustomize
+kustomize: ## Download kustomize locally if necessary.
+	$(call go-get-tool,$(KUSTOMIZE),sigs.k8s.io/kustomize/kustomize/v3@v3.8.7)
+
+ENVTEST = $(shell pwd)/bin/setup-envtest
+.PHONY: envtest
+envtest: ## Download envtest-setup locally if necessary.
+	$(call go-get-tool,$(ENVTEST),sigs.k8s.io/controller-runtime/tools/setup-envtest@latest)
+
+# go-get-tool will 'go get' any package $2 and install it to $1.
+PROJECT_DIR := $(shell dirname $(abspath $(lastword $(MAKEFILE_LIST))))
+define go-get-tool
+@[ -f $(1) ] || { \
+set -e ;\
+TMP_DIR=$$(mktemp -d) ;\
+cd $$TMP_DIR ;\
+go mod init tmp ;\
+echo "Downloading $(2)" ;\
+GOBIN=$(PROJECT_DIR)/bin go get $(2) ;\
+rm -rf $$TMP_DIR ;\
+}
+endef
+
+.PHONY: bundle
+bundle: manifests kustomize ## Generate bundle manifests and metadata, then validate generated files.
+	operator-sdk generate kustomize manifests -q
+	cd config/manager && $(KUSTOMIZE) edit set image controller=$(IMG)
+	$(KUSTOMIZE) build config/manifests | operator-sdk generate bundle $(BUNDLE_GEN_FLAGS)
+	operator-sdk bundle validate ./bundle
+
+.PHONY: bundle-build
+bundle-build: ## Build the bundle image.
+	docker build -f bundle.Dockerfile -t $(BUNDLE_IMG) .
+
+.PHONY: bundle-push
+bundle-push: ## Push the bundle image.
+	$(MAKE) docker-push IMG=$(BUNDLE_IMG)
+
+.PHONY: opm
+OPM = ./bin/opm
+opm: ## Download opm locally if necessary.
+ifeq (,$(wildcard $(OPM)))
+ifeq (,$(shell which opm 2>/dev/null))
+	@{ \
+	set -e ;\
+	mkdir -p $(dir $(OPM)) ;\
+	OS=$(shell go env GOOS) && ARCH=$(shell go env GOARCH) && \
+	curl -sSLo $(OPM) https://github.com/operator-framework/operator-registry/releases/download/v1.19.1/$${OS}-$${ARCH}-opm ;\
+	chmod +x $(OPM) ;\
+	}
+else
+OPM = $(shell which opm)
+endif
+endif
+
+# A comma-separated list of bundle images (e.g. make catalog-build BUNDLE_IMGS=example.com/operator-bundle:v0.1.0,example.com/operator-bundle:v0.2.0).
+# These images MUST exist in a registry and be pull-able.
+BUNDLE_IMGS ?= $(BUNDLE_IMG)
+
+# The image tag given to the resulting catalog image (e.g. make catalog-build CATALOG_IMG=example.com/operator-catalog:v0.2.0).
+CATALOG_IMG ?= $(IMAGE_TAG_BASE)-catalog:v$(VERSION)
+
+# Set CATALOG_BASE_IMG to an existing catalog image tag to add $BUNDLE_IMGS to that image.
+ifneq ($(origin CATALOG_BASE_IMG), undefined)
+FROM_INDEX_OPT := --from-index $(CATALOG_BASE_IMG)
+endif
+
+# Build a catalog image by adding bundle images to an empty catalog using the operator package manager tool, 'opm'.
+# This recipe invokes 'opm' in 'semver' bundle add mode. For more information on add modes, see:
+# https://github.com/operator-framework/community-operators/blob/7f1438c/docs/packaging-operator.md#updating-your-existing-operator
+.PHONY: catalog-build
+catalog-build: opm ## Build a catalog image.
+	$(OPM) index add --container-tool docker --mode semver --tag $(CATALOG_IMG) --bundles $(BUNDLE_IMGS) $(FROM_INDEX_OPT)
+
+# Push the catalog image.
+.PHONY: catalog-push
+catalog-push: ## Push a catalog image.
+	$(MAKE) docker-push IMG=$(CATALOG_IMG)
+
+.PHONY: dry-run
+dry-run: manifests
+	cd config/manager 
+	$(KUSTOMIZE) build config/default > all-manifests.yaml
+
+.PHONY: helmify
+HELMIFY = $(shell pwd)/bin/helmify 
+helmify:
+	$(call go-get-tool,$(HELMIFY),github.com/arttor/helmify/cmd/helmify@v0.3.10)
+helm: manifests kustomize helmify
+	$(KUSTOMIZE) build config/default | $(HELMIFY)
+
+# Build ADCS simulator
+sim:
+	go build -o bin/adcs-sim test/adcs-sim/main.go
+
+sim-install: sim
+	cp bin/adcs-sim /usr/local/bin
+	mkdir -p /usr/local/adcs-sim
+	cp -R test/adcs-sim/ca test/adcs-sim/templates /usr/local/adcs-sim
+