--- conflicted
+++ resolved
@@ -1,90 +1,86 @@
-/*
-
-Licensed under the Apache License, Version 2.0 (the "License");
-you may not use this file except in compliance with the License.
-You may obtain a copy of the License at
-
-    http://www.apache.org/licenses/LICENSE-2.0
-
-Unless required by applicable law or agreed to in writing, software
-distributed under the License is distributed on an "AS IS" BASIS,
-WITHOUT WARRANTIES OR CONDITIONS OF ANY KIND, either express or implied.
-See the License for the specific language governing permissions and
-limitations under the License.
-*/
-
-package controllers
-
-import (
-	"path/filepath"
-	"testing"
-
-	. "github.com/onsi/ginkgo"
-	. "github.com/onsi/gomega"
-
-	adcsv1 "github.com/nokia/adcs-issuer/api/v1"
-	"k8s.io/client-go/kubernetes/scheme"
-	"k8s.io/client-go/rest"
-	"sigs.k8s.io/controller-runtime/pkg/client"
-	"sigs.k8s.io/controller-runtime/pkg/envtest"
-	"sigs.k8s.io/controller-runtime/pkg/envtest/printer"
-	logf "sigs.k8s.io/controller-runtime/pkg/log"
-	"sigs.k8s.io/controller-runtime/pkg/log/zap"
-	// +kubebuilder:scaffold:imports
-)
-
-// These tests use Ginkgo (BDD-style Go testing framework). Refer to
-// http://onsi.github.io/ginkgo/ to learn more about Ginkgo.
-
-var cfg *rest.Config
-var k8sClient client.Client
-var testEnv *envtest.Environment
-
-func TestAPIs(t *testing.T) {
-	RegisterFailHandler(Fail)
-
-	RunSpecsWithDefaultAndCustomReporters(t,
-		"Controller Suite",
-		[]Reporter{printer.NewlineReporter{}})
-}
-
-var _ = BeforeSuite(func(done Done) {
-<<<<<<< HEAD
-	logf.SetLogger(zap.New(zap.UseDevMode(true)))
-=======
-	logf.SetLogger(zap.New(zap.WriteTo(GinkgoWriter)))
->>>>>>> ee97b883
-
-	By("bootstrapping test environment")
-	testEnv = &envtest.Environment{
-		CRDDirectoryPaths: []string{filepath.Join("..", "config", "crd", "bases")},
-	}
-
-	var err error
-	cfg, err = testEnv.Start()
-	Expect(err).ToNot(HaveOccurred())
-	Expect(cfg).ToNot(BeNil())
-
-	err = adcsv1.AddToScheme(scheme.Scheme)
-	Expect(err).NotTo(HaveOccurred())
-
-	err = adcsv1.AddToScheme(scheme.Scheme)
-	Expect(err).NotTo(HaveOccurred())
-
-	err = adcsv1.AddToScheme(scheme.Scheme)
-	Expect(err).NotTo(HaveOccurred())
-
-	// +kubebuilder:scaffold:scheme
-
-	k8sClient, err = client.New(cfg, client.Options{Scheme: scheme.Scheme})
-	Expect(err).ToNot(HaveOccurred())
-	Expect(k8sClient).ToNot(BeNil())
-
-	close(done)
-}, 60)
-
-var _ = AfterSuite(func() {
-	By("tearing down the test environment")
-	err := testEnv.Stop()
-	Expect(err).ToNot(HaveOccurred())
-})+/*
+
+Licensed under the Apache License, Version 2.0 (the "License");
+you may not use this file except in compliance with the License.
+You may obtain a copy of the License at
+
+    http://www.apache.org/licenses/LICENSE-2.0
+
+Unless required by applicable law or agreed to in writing, software
+distributed under the License is distributed on an "AS IS" BASIS,
+WITHOUT WARRANTIES OR CONDITIONS OF ANY KIND, either express or implied.
+See the License for the specific language governing permissions and
+limitations under the License.
+*/
+
+package controllers
+
+import (
+	"path/filepath"
+	"testing"
+
+	. "github.com/onsi/ginkgo"
+	. "github.com/onsi/gomega"
+
+	adcsv1 "github.com/nokia/adcs-issuer/api/v1"
+	"k8s.io/client-go/kubernetes/scheme"
+	"k8s.io/client-go/rest"
+	"sigs.k8s.io/controller-runtime/pkg/client"
+	"sigs.k8s.io/controller-runtime/pkg/envtest"
+	"sigs.k8s.io/controller-runtime/pkg/envtest/printer"
+	logf "sigs.k8s.io/controller-runtime/pkg/log"
+	"sigs.k8s.io/controller-runtime/pkg/log/zap"
+	// +kubebuilder:scaffold:imports
+)
+
+// These tests use Ginkgo (BDD-style Go testing framework). Refer to
+// http://onsi.github.io/ginkgo/ to learn more about Ginkgo.
+
+var cfg *rest.Config
+var k8sClient client.Client
+var testEnv *envtest.Environment
+
+func TestAPIs(t *testing.T) {
+	RegisterFailHandler(Fail)
+
+	RunSpecsWithDefaultAndCustomReporters(t,
+		"Controller Suite",
+		[]Reporter{printer.NewlineReporter{}})
+}
+
+var _ = BeforeSuite(func(done Done) {
+	logf.SetLogger(zap.New(zap.WriteTo(GinkgoWriter)))
+
+	By("bootstrapping test environment")
+	testEnv = &envtest.Environment{
+		CRDDirectoryPaths: []string{filepath.Join("..", "config", "crd", "bases")},
+	}
+
+	var err error
+	cfg, err = testEnv.Start()
+	Expect(err).ToNot(HaveOccurred())
+	Expect(cfg).ToNot(BeNil())
+
+	err = adcsv1.AddToScheme(scheme.Scheme)
+	Expect(err).NotTo(HaveOccurred())
+
+	err = adcsv1.AddToScheme(scheme.Scheme)
+	Expect(err).NotTo(HaveOccurred())
+
+	err = adcsv1.AddToScheme(scheme.Scheme)
+	Expect(err).NotTo(HaveOccurred())
+
+	// +kubebuilder:scaffold:scheme
+
+	k8sClient, err = client.New(cfg, client.Options{Scheme: scheme.Scheme})
+	Expect(err).ToNot(HaveOccurred())
+	Expect(k8sClient).ToNot(BeNil())
+
+	close(done)
+}, 60)
+
+var _ = AfterSuite(func() {
+	By("tearing down the test environment")
+	err := testEnv.Stop()
+	Expect(err).ToNot(HaveOccurred())
+})