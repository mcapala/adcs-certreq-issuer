--- conflicted
+++ resolved
@@ -1,46 +1,41 @@
-name: Publish Docker image on Release
-
-on:
-  workflow_dispatch:
-    branches: [ master ]
-  release:
-    types: [published]
-
-
-jobs:
-  build:
-    runs-on: ubuntu-latest
-    steps:
-      - uses: actions/checkout@master
-
-      - name: Get the tag version for building image
-        id: get_version
-<<<<<<< HEAD
-        run: echo ::set-env name=VERSION::$(git tag --sort=taggerdate -l [0-9]* | tail -n1)
-=======
-        run: echo ::set-env name=VERSION::$)git tag --sort=taggerdate -l [0-9]* | tail -n1)
->>>>>>> acffb94b
-
-        env:
-          ACTIONS_ALLOW_UNSECURE_COMMANDS: 'true'
-          
-      - name: Get current date  for building image
-        id: get_date
-        run: echo "::set-output name=BUILD_TIME::$(date -u '+%Y-%m-%d_%H:%M:%S')"
-
-      - name: Get commit hash  for building image
-        id: get_commit
-        run: echo "::set-output name=COMMIT::$(git rev-parse --short HEAD)"
-
-      - name: Publish to Registry
-        uses: elgohr/Publish-Docker-Github-Action@master
-        env:
-          ACTIONS_ALLOW_UNSECURE_COMMANDS: 'true'
-          PROJECT: 'github.com/nokia/adcs-sim/adcs-sim' 
-          
-        with:
-          name: djkormo/adcs-issuer
-          buildargs: PROJECT,COMMIT,BUILD_TIME,VERSION
-          username: ${{ secrets.DOCKER_USERNAME }}
-          password: ${{ secrets.DOCKER_PASSWORD }}
-          tags: "latest,${{ env.VERSION }}"+name: Publish Docker image on Release
+
+on:
+  workflow_dispatch:
+    branches: [ master ]
+  release:
+    types: [published]
+
+
+jobs:
+  build:
+    runs-on: ubuntu-latest
+    steps:
+      - uses: actions/checkout@master
+
+      - name: Get the tag version for building image
+        id: get_version
+        run: echo ::set-env name=VERSION::$(git tag --sort=taggerdate -l [0-9]* | tail -n1)
+        env:
+          ACTIONS_ALLOW_UNSECURE_COMMANDS: 'true'
+          
+      - name: Get current date  for building image
+        id: get_date
+        run: echo "::set-output name=BUILD_TIME::$(date -u '+%Y-%m-%d_%H:%M:%S')"
+
+      - name: Get commit hash  for building image
+        id: get_commit
+        run: echo "::set-output name=COMMIT::$(git rev-parse --short HEAD)"
+
+      - name: Publish to Registry
+        uses: elgohr/Publish-Docker-Github-Action@master
+        env:
+          ACTIONS_ALLOW_UNSECURE_COMMANDS: 'true'
+          PROJECT: github.com/nokia/adcs-issuer
+          
+        with:
+          name: djkormo/adcs-issuer
+          buildargs: PROJECT,COMMIT,BUILD_TIME,VERSION
+          username: ${{ secrets.DOCKER_USERNAME }}
+          password: ${{ secrets.DOCKER_PASSWORD }}
+          tags: "latest,${{ env.VERSION }}"