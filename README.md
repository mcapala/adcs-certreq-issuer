--- conflicted
+++ resolved
@@ -1,223 +1,214 @@
-# ADCS Issuer
-
-ADCS Issuer is a [cert-manager's](https://github.com/jetstack/cert-manager) CertificateRequest controller that uses MS Active Directory Certificate Service to sign certificates 
-(see [this design document](https://github.com/jetstack/cert-manager/blob/master/design/20190708.certificate-request-crd.md) for details on CertificateRequest CRD). 
-
-ADCS provides HTTP GUI that can be normally used to request new certificates or see status of existing requests. 
-This implementation is simply a HTTP client that interacts with the ADCS server sending appropriately prepared HTTP requests and interpretting the server's HTTP responses
-(the approach inspired by [this Python ADCS client](https://github.com/magnuswatn/certsrv)).
-
-It supports NTLM authentication.
-
-
-## Description
-
-### Requirements
-ADCS Issuer has been tested with cert-manager v.0.11.0 and currently supports CertificateRequest CRD API version v1alpha2 only.
-
-## Configuration and usage
-
-### Issuers
-The ADCS service data can be configured in `AdcsIssuer` or `ClusterAdcsIssuer` CRD objects e.g.:
-```
-apiVersion: adcs.certmanager.csf.nokia.com/v1
-kind: AdcsIssuer
-metadata:
-  name: test-adcs
-  namespace: <namespace>
-spec:
-  caBundle: <base64-encoded-ca-certificate>
-  credentialsRef:
-    name: test-adcs-issuer-credentials
-  statusCheckInterval: 6h
-  retryInterval: 1h
-  url: <adcs-certice-url>
-```
-
-The `caBundle` parameter is BASE64-encoded CA certificate which is used by the ADCS server itself, which may not be the same certificate that will be used to sign your request.
-
-The `statusCheckInterval` indicates how often the status of the request should be tested. Typically, it can take a few hours or even days before the certificate is issued.
-
-The `retryInterval` says how long to wait before retrying requests that errored.
-
-The `credentialsRef.name` is name of a secret that stores user credentials used for NTLM authentication. The secret must be `Opaque` and contain `password` and `username` fields only e.g.:
-```
-apiVersion: v1
-data:
-  password: cGFzc3dvcmQ=
-  username: dXNlcm5hbWU=
-kind: Secret
-metadata:
-  name: test-adcs-issuer-credentials
-  namespace: <namespace>
-type: Opaque
-```
-If cluster level issuer configuration is needed then ClusterAdcsUssuer can be defined like this:
-```
-apiVersion: adcs.certmanager.csf.nokia.com/v1
-kind: ClusterAdcsIssuer
-metadata:
-  name: test-adcs
-spec:
-  caBundle: <base64-encoded-ca-certificate>
-  credentialsRef:
-    name: test-adcs-issuer-credentials
-  statusCheckInterval: 6h
-  retryInterval: 1h
-  url: <adcs-certice-url>
-```
-The secret used by the `ClusterAdcsIssuer` to authenticate (`credentialsRef`), must be defined in the namespace where the controller's pod is running, or in the namespace specified by the flag  `-clusterResourceNamespace` (default: `kube-system`).
-
-### Requesting certificates
-
-To request a certificate with `AdcsIssuer` the standard `certificate.cert-manager.io` object needs to be created. The `issuerRef` must be set to point to `AdcsIssuer` or `ClusterAdcsIssuer` object
-from group `adcs.certmanager.csf.nokie.com` e.g.:
-```
-apiVersion: cert-manager.io/v1
-kind: Certificate
-metadata:
-  annotations:
-  name: adcs-cert
-  namespace: <namespace>
-spec:
-  commonName: example.com
-  dnsNames:
-  - service1.example.com
-  - service2.example.com
-  issuerRef:
-    group: adcs.certmanager.csf.nokia.com
-    kind: AdcsIssuer
-    name: test-adcs
-  organization:
-  - Your organization
-  secretName: adcs-cert
-```
-Cert-manager is responsible for creating the `Secret` with a key and `CertificateRequest` with proper CSR data.
-
-
-ADCS Issuer creates `AdcsRequest` CRD object that keep actual state of the processing. Its name is always the same as the corresponding `CertificateRequest` object (there is strict one-to-one mapping).
-The `AdcsRequest` object stores the ID of request assigned by the ADCS server as wall as the current status which can be one of:
-* **Pending** - the request has been sent to ADCS and is waiting for acceptance (status will be checked periodically),
-* **Ready** - the request has been successfully processed and the certificate is ready and stored in secret defined in the original `Certificate` object,
-* **Rejected** - the request was rejected by ADCS and will be re-tried unless the `Certificate` is updated,
-* **Errored**  - unrecoverable problem occured.
-
-```
-apiVersion: adcs.certmanager.csf.nokia.com/v1
-kind: AdcsRequest
-metadata:
-  name: adcs-cert-3831834799
-  namespace: c1
-  ownerReferences:
-  - apiVersion: cert-manager.io/v1
-    blockOwnerDeletion: true
-    controller: true
-    kind: CertificateRequest
-    name: adcs-cert-3831834799
-    uid: f5cf630d-f4cf-11e9-95eb-fa163e038ef8
-  uid: f5d22b47-f4cf-11e9-95eb-fa163e038ef8
-spec:
-  csr: <base64-encoded-csr>
-  issuerRef:
-    group: adcs.certmanager.csf.nokia.com
-    kind: AdcsIssuer
-    name: test-adcs
-status:
-  id: "18"
-  state: ready
-```
-
-#### Auto-request certificate from ingress
-Add the following to an `Ingress` for cert-manager to auto-generate a
-`Certificate` using `Ingress` information with ingress-shim
-```
-metadata:
-  name: test-ingress
-    annotations:
-        cert-manager.io/issuer: "adcs-issuer" #use specific name of issuer
-        cert-manager.io/issuer-kind: "AdcsIssuer" #or AdcsClusterIssuer
-        cert-manager.io/issuer-group: "adcs.certmanager.csf.nokia.com"
-```
-in addition to
-```
-spec:
-  tls:
-    - hosts:
-        - test-host.com
-            secretName: ingress-secret # secret cert-manager stores certificate in
-```
-
-## Installation
-
-This controller is implemented using [kubebuilder](https://github.com/kubernetes-sigs/kubebuilder). Automatically generated Makefile contains targets needed for build and installation. 
-Generated CRD manifests are stored in `config/crd`. RBAC roles and bindings can be found in config/rbac. There's also a Make target to build controller's Docker image and
-store it in local docker repo (Docker must be installed).
-
-<<<<<<< HEAD
-More specific install instructions can be found in `README-DEV.md`
-=======
-
-### Disable Approval Check
-
-The ADCS Issuer will wait for CertificateRequests to have an [approved condition
-set](https://cert-manager.io/docs/concepts/certificaterequest/#approval) before
-signing. If using an older version of cert-manager (pre v1.3), you can disable
-this check by supplying the command line flag `-enable-approved-check=false` to
-the Issuer Deployment.
->>>>>>> ee97b883
-
-## Testing considerations
-
-### ADCS Simulator
-<<<<<<< HEAD
-The test/adcs-sim directory contains a simple ADCS simulator that can be used for basic tests
-(see `make sim`).
- 
-The simulator can be started on the host and work ad ADCS server that will sign certificates using provided
-self-signed certificate and key (`root.pem` and `root.key` files). 
-If needed the certificate can be replaced with any other available.
-=======
-The test/adcs-sim directory contains a simple ADCS simulator that can be used for basic tests (run `make sim-install` to build it and install in /usr/local directory tree). The simulator can be started on the host and work as ADCS server that will sign certificates using provided self-signed certificate and key (`root.pem` and `root.key` files). If needed the certificate can be replaced with any other available.
->>>>>>> ee97b883
-
-The simulator accepts directives to control its behavior. The directives are set as additional domain names in the certificate request:
-* **delay.<time>.sim**  where <time> is e.g. 10m, 15h etc - the certificate will be issued after the specified time
-* **reject.sim** - the certificate will be rejected
-* **unauthorized.sim** - the certificate request will be rejected because of authorization problems (to simulate invalid user permissions)
-
-More then one directive can be used at a time. e.g. to simulate rejecting the certificate after 10 minutes add the following domain names:
-
-```
-- delay.10m.sim
-- reject.sim
-```
-
-## Open issues
- 
-* Cert-manger limits the identity of the requestor to Organization and CommonName. 
-  Full X509 Distinguished Name support is needed. 
-  See: [Full X509 Distinguished Name support](https://github.com/jetstack/cert-manager/issues/2288)
-* When request is rejected by ADCS because of invalid data then there's a problem to indicate in CertificateReuqest 
-  that it should not be re-tried. 
-  See: [Problem with automatic retry of failed requests](https://github.com/jetstack/cert-manager/issues/2289)
-
-## ToDos
-
-* Webhook
-* Helm chart
-* ...
-
-
-<<<<<<< HEAD
-## Why interfacing with a GUI?
-
-Unfortunately, there are no web services available for ADCS management only a DCOM interface [MS-CSRA](https://docs.microsoft.com/en-us/openspecs/windows_protocols/ms-csra/40e74714-14bf-4f97-a264-35efbd63a813).
-
-(there are SOAP-based web services for certificate enrollment: [MS-XCEP](https://docs.microsoft.com/en-us/openspecs/windows_protocols/ms-xcep/08ec4475-32c2-457d-8c27-5a176660a210) 
-and [MS-WSTEP](https://docs.microsoft.com/en-us/openspecs/windows_protocols/ms-wstep/4766a85d-0d18-4fa1-a51f-e5cb98b752ea))
-=======
-
-## License
-
-This project is licensed under the BSD-3-Clause license - see the [LICENSE](https://github.com/nokia/adcs-issuer/blob/master/LICENSE).
->>>>>>> ee97b883
+# ADCS Issuer
+
+ADCS Issuer is a [cert-manager's](https://github.com/jetstack/cert-manager) CertificateRequest controller that uses MS Active Directory Certificate Service to sign certificates 
+(see [this design document](https://github.com/jetstack/cert-manager/blob/master/design/20190708.certificate-request-crd.md) for details on CertificateRequest CRD). 
+
+ADCS provides HTTP GUI that can be normally used to request new certificates or see status of existing requests. 
+This implementation is simply a HTTP client that interacts with the ADCS server sending appropriately prepared HTTP requests and interpretting the server's HTTP responses
+(the approach inspired by [this Python ADCS client](https://github.com/magnuswatn/certsrv)).
+
+It supports NTLM authentication.
+
+
+## Description
+
+### Requirements
+ADCS Issuer has been tested with cert-manager v.0.11.0 and currently supports CertificateRequest CRD API version v1alpha2 only.
+
+## Configuration and usage
+
+### Issuers
+The ADCS service data can be configured in `AdcsIssuer` or `ClusterAdcsIssuer` CRD objects e.g.:
+```
+apiVersion: adcs.certmanager.csf.nokia.com/v1
+kind: AdcsIssuer
+metadata:
+  name: test-adcs
+  namespace: <namespace>
+spec:
+  caBundle: <base64-encoded-ca-certificate>
+  credentialsRef:
+    name: test-adcs-issuer-credentials
+  statusCheckInterval: 6h
+  retryInterval: 1h
+  url: <adcs-certice-url>
+```
+
+The `caBundle` parameter is BASE64-encoded CA certificate which is used by the ADCS server itself, which may not be the same certificate that will be used to sign your request.
+
+The `statusCheckInterval` indicates how often the status of the request should be tested. Typically, it can take a few hours or even days before the certificate is issued.
+
+The `retryInterval` says how long to wait before retrying requests that errored.
+
+The `credentialsRef.name` is name of a secret that stores user credentials used for NTLM authentication. The secret must be `Opaque` and contain `password` and `username` fields only e.g.:
+```
+apiVersion: v1
+data:
+  password: cGFzc3dvcmQ=
+  username: dXNlcm5hbWU=
+kind: Secret
+metadata:
+  name: test-adcs-issuer-credentials
+  namespace: <namespace>
+type: Opaque
+```
+If cluster level issuer configuration is needed then ClusterAdcsUssuer can be defined like this:
+```
+apiVersion: adcs.certmanager.csf.nokia.com/v1
+kind: ClusterAdcsIssuer
+metadata:
+  name: test-adcs
+spec:
+  caBundle: <base64-encoded-ca-certificate>
+  credentialsRef:
+    name: test-adcs-issuer-credentials
+  statusCheckInterval: 6h
+  retryInterval: 1h
+  url: <adcs-certice-url>
+```
+The secret used by the `ClusterAdcsIssuer` to authenticate (`credentialsRef`), must be defined in the namespace where the controller's pod is running, or in the namespace specified by the flag  `-clusterResourceNamespace` (default: `kube-system`).
+
+### Requesting certificates
+
+To request a certificate with `AdcsIssuer` the standard `certificate.cert-manager.io` object needs to be created. The `issuerRef` must be set to point to `AdcsIssuer` or `ClusterAdcsIssuer` object
+from group `adcs.certmanager.csf.nokie.com` e.g.:
+```
+apiVersion: cert-manager.io/v1
+kind: Certificate
+metadata:
+  annotations:
+  name: adcs-cert
+  namespace: <namespace>
+spec:
+  commonName: example.com
+  dnsNames:
+  - service1.example.com
+  - service2.example.com
+  issuerRef:
+    group: adcs.certmanager.csf.nokia.com
+    kind: AdcsIssuer
+    name: test-adcs
+  organization:
+  - Your organization
+  secretName: adcs-cert
+```
+Cert-manager is responsible for creating the `Secret` with a key and `CertificateRequest` with proper CSR data.
+
+
+ADCS Issuer creates `AdcsRequest` CRD object that keep actual state of the processing. Its name is always the same as the corresponding `CertificateRequest` object (there is strict one-to-one mapping).
+The `AdcsRequest` object stores the ID of request assigned by the ADCS server as wall as the current status which can be one of:
+* **Pending** - the request has been sent to ADCS and is waiting for acceptance (status will be checked periodically),
+* **Ready** - the request has been successfully processed and the certificate is ready and stored in secret defined in the original `Certificate` object,
+* **Rejected** - the request was rejected by ADCS and will be re-tried unless the `Certificate` is updated,
+* **Errored**  - unrecoverable problem occured.
+
+```
+apiVersion: adcs.certmanager.csf.nokia.com/v1
+kind: AdcsRequest
+metadata:
+  name: adcs-cert-3831834799
+  namespace: c1
+  ownerReferences:
+  - apiVersion: cert-manager.io/v1
+    blockOwnerDeletion: true
+    controller: true
+    kind: CertificateRequest
+    name: adcs-cert-3831834799
+    uid: f5cf630d-f4cf-11e9-95eb-fa163e038ef8
+  uid: f5d22b47-f4cf-11e9-95eb-fa163e038ef8
+spec:
+  csr: <base64-encoded-csr>
+  issuerRef:
+    group: adcs.certmanager.csf.nokia.com
+    kind: AdcsIssuer
+    name: test-adcs
+status:
+  id: "18"
+  state: ready
+```
+
+#### Auto-request certificate from ingress
+Add the following to an `Ingress` for cert-manager to auto-generate a
+`Certificate` using `Ingress` information with ingress-shim
+```
+metadata:
+  name: test-ingress
+    annotations:
+        cert-manager.io/issuer: "adcs-issuer" #use specific name of issuer
+        cert-manager.io/issuer-kind: "AdcsIssuer" #or AdcsClusterIssuer
+        cert-manager.io/issuer-group: "adcs.certmanager.csf.nokia.com"
+```
+in addition to
+```
+spec:
+  tls:
+    - hosts:
+        - test-host.com
+            secretName: ingress-secret # secret cert-manager stores certificate in
+```
+
+## Installation
+
+This controller is implemented using [kubebuilder](https://github.com/kubernetes-sigs/kubebuilder). Automatically generated Makefile contains targets needed for build and installation. 
+Generated CRD manifests are stored in `config/crd`. RBAC roles and bindings can be found in config/rbac. There's also a Make target to build controller's Docker image and
+store it in local docker repo (Docker must be installed).
+
+More specific install instructions can be found in `README-DEV.md`
+
+
+### Disable Approval Check
+
+The ADCS Issuer will wait for CertificateRequests to have an [approved condition
+set](https://cert-manager.io/docs/concepts/certificaterequest/#approval) before
+signing. If using an older version of cert-manager (pre v1.3), you can disable
+this check by supplying the command line flag `-enable-approved-check=false` to
+the Issuer Deployment.
+
+## Testing considerations
+
+### ADCS Simulator
+The test/adcs-sim directory contains a simple ADCS simulator that can be used for basic tests
+(see `make sim`).
+ 
+The simulator can be started on the host and work ad ADCS server that will sign certificates using provided
+self-signed certificate and key (`root.pem` and `root.key` files). 
+If needed the certificate can be replaced with any other available.
+
+The simulator accepts directives to control its behavior. The directives are set as additional domain names in the certificate request:
+* **delay.<time>.sim**  where <time> is e.g. 10m, 15h etc - the certificate will be issued after the specified time
+* **reject.sim** - the certificate will be rejected
+* **unauthorized.sim** - the certificate request will be rejected because of authorization problems (to simulate invalid user permissions)
+
+More then one directive can be used at a time. e.g. to simulate rejecting the certificate after 10 minutes add the following domain names:
+
+```
+- delay.10m.sim
+- reject.sim
+```
+
+## Open issues
+ 
+* Cert-manger limits the identity of the requestor to Organization and CommonName. 
+  Full X509 Distinguished Name support is needed. 
+  See: [Full X509 Distinguished Name support](https://github.com/jetstack/cert-manager/issues/2288)
+* When request is rejected by ADCS because of invalid data then there's a problem to indicate in CertificateReuqest 
+  that it should not be re-tried. 
+  See: [Problem with automatic retry of failed requests](https://github.com/jetstack/cert-manager/issues/2289)
+
+## ToDos
+
+* Webhook
+* Helm chart
+* ...
+
+## Why interfacing with a GUI?
+
+Unfortunately, there are no web services available for ADCS management only a DCOM interface [MS-CSRA](https://docs.microsoft.com/en-us/openspecs/windows_protocols/ms-csra/40e74714-14bf-4f97-a264-35efbd63a813).
+
+(there are SOAP-based web services for certificate enrollment: [MS-XCEP](https://docs.microsoft.com/en-us/openspecs/windows_protocols/ms-xcep/08ec4475-32c2-457d-8c27-5a176660a210) 
+and [MS-WSTEP](https://docs.microsoft.com/en-us/openspecs/windows_protocols/ms-wstep/4766a85d-0d18-4fa1-a51f-e5cb98b752ea))
+
+
+## License
+
+This project is licensed under the BSD-3-Clause license - see the [LICENSE](https://github.com/nokia/adcs-issuer/blob/master/LICENSE).