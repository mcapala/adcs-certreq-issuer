--- conflicted
+++ resolved
@@ -1,39 +1,35 @@
-# Build the manager binary
-<<<<<<< HEAD
-FROM golang:1.17 as builder
-=======
-FROM golang:1.16.7 as builder
->>>>>>> ee97b883
-
-WORKDIR /workspace
-
-#ENV http_proxy=http://defraprx-fihelprx.glb.nsn-net.net:8080
-#ENV https_proxy=http://defraprx-fihelprx.glb.nsn-net.net:8080
-#ENV HTTP_PROXY=http://defraprx-fihelprx.glb.nsn-net.net:8080
-#ENV HTTPS_PROXY=http://defraprx-fihelprx.glb.nsn-net.net:8080
-# Copy the Go Modules manifests
-COPY go.mod go.mod
-COPY go.sum go.sum
-# cache deps before building and copying source so that we don't need to re-download as much
-# and so that source changes don't invalidate our downloaded layer
-RUN go mod download
-
-# Copy the go source
-COPY main.go main.go
-COPY api/ api/
-COPY controllers/ controllers/
-COPY issuers/ issuers/
-COPY adcs/ adcs/
-COPY healthcheck/ healthcheck/
-
-# Build
-RUN CGO_ENABLED=0 GOOS=linux GOARCH=amd64 GO111MODULE=on go build -a -o manager main.go
-
-# Use distroless as minimal base image to package the manager binary
-# Refer to https://github.com/GoogleContainerTools/distroless for more details
-FROM gcr.io/distroless/static:nonroot 
-WORKDIR /
-COPY --from=builder /workspace/manager .
-USER nonroot:nonroot
-
-ENTRYPOINT ["/manager"]+# Build the manager binary
+FROM golang:1.17 as builder
+
+WORKDIR /workspace
+
+#ENV http_proxy=http://defraprx-fihelprx.glb.nsn-net.net:8080
+#ENV https_proxy=http://defraprx-fihelprx.glb.nsn-net.net:8080
+#ENV HTTP_PROXY=http://defraprx-fihelprx.glb.nsn-net.net:8080
+#ENV HTTPS_PROXY=http://defraprx-fihelprx.glb.nsn-net.net:8080
+# Copy the Go Modules manifests
+COPY go.mod go.mod
+COPY go.sum go.sum
+# cache deps before building and copying source so that we don't need to re-download as much
+# and so that source changes don't invalidate our downloaded layer
+RUN go mod download
+
+# Copy the go source
+COPY main.go main.go
+COPY api/ api/
+COPY controllers/ controllers/
+COPY issuers/ issuers/
+COPY adcs/ adcs/
+COPY healthcheck/ healthcheck/
+
+# Build
+RUN CGO_ENABLED=0 GOOS=linux GOARCH=amd64 GO111MODULE=on go build -a -o manager main.go
+
+# Use distroless as minimal base image to package the manager binary
+# Refer to https://github.com/GoogleContainerTools/distroless for more details
+FROM gcr.io/distroless/static:nonroot 
+WORKDIR /
+COPY --from=builder /workspace/manager .
+USER nonroot:nonroot
+
+ENTRYPOINT ["/manager"]