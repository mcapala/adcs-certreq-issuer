package adcs

import (
	"bytes"
	"crypto/tls"
	"crypto/x509"
	"fmt"
<<<<<<< HEAD
=======
	"github.com/Azure/go-ntlmssp"
	"github.com/golang/glog"
>>>>>>> ee97b883
	"io/ioutil"
	"net/http"
	neturl "net/url"
	"regexp"
	"strings"

	"github.com/Azure/go-ntlmssp"
	"k8s.io/klog"
)

type NtlmCertsrv struct {
	url        string
	username   string
	password   string
	ca         string
	httpClient *http.Client
}

const (
	certnew_cer = "certnew.cer"
	certnew_p7b = "certnew.p7b"
	certcarc    = "certcarc.asp"
	certfnsh    = "certfnsh.asp"

	ct_pkix   = "application/pkix-cert"
	ct_pkcs7  = "application/x-pkcs7-certificates"
	ct_html   = "text/html"
	ct_urlenc = "application/x-www-form-urlencoded"
)

func NewNtlmCertsrv(url string, username string, password string, caCertPool *x509.CertPool, verify bool) (AdcsCertsrv, error) {
	var client *http.Client
	transport := &http.Transport{
		TLSClientConfig: &tls.Config{
			InsecureSkipVerify: true, //TODO make false,
			RootCAs:            caCertPool,
		},
	}

	if username != "" && password != "" {
		// Set up NTLM authentication
		client = &http.Client{
			Transport: ntlmssp.Negotiator{
				RoundTripper: transport,
			},
		}
	} else {
		// Plain client with no NTLM
		client = &http.Client{
			Transport: transport,
		}
		glog.Warning("Not using NTLM")
	}

	c := &NtlmCertsrv{
		url:        url,
		username:   username,
		password:   password,
		httpClient: client,
	}
	if verify {
		success, err := c.verifyNtlm()
		if !success {
			return nil, err
		}
	}
	return c, nil
}

// Check if NTLM authentication is working for current credentials and URL
func (s *NtlmCertsrv) verifyNtlm() (bool, error) {
	glog.Infof("NTLM verification for user %s in URL %s", s.username, s.url)
	req, _ := http.NewRequest("GET", s.url, nil)
	req.SetBasicAuth(s.username, s.password)
	res, err := s.httpClient.Do(req)
	if err != nil {
		glog.Errorf("ADCS server error: %s", err.Error())
		return false, err
	}
	glog.Infof("NTLM verification successful (res = %s)", res.Status)
	return true, nil
}

/*
 * Returns:
 * - Certificate response status
 * - Certificate (if status is Ready) or status description (if status is not Ready)
 * - ADCS Request ID
 * - Error
 */
func (s *NtlmCertsrv) GetExistingCertificate(id string) (AdcsResponseStatus, string, string, error) {
	var certStatus AdcsResponseStatus = Unknown

	url := fmt.Sprintf("%s/%s?ReqID=%s&ENC=b64", s.url, certnew_cer, id)
	req, _ := http.NewRequest("GET", url, nil)
	req.SetBasicAuth(s.username, s.password)
	req.Header.Set("User-agent", "Mozilla")
	res, err := s.httpClient.Do(req)
	if err != nil {
		glog.Errorf("ADCS Certserv error: %s", err.Error())
		return certStatus, "", id, err
	}
	defer res.Body.Close()

	if res.StatusCode == http.StatusOK {
		switch ct := strings.Split(res.Header.Get(http.CanonicalHeaderKey("content-type")), ";"); ct[0] {
		case ct_html:
			// Denied or pending
			body, err := ioutil.ReadAll(res.Body)
			if err != nil {
				glog.Errorf("Cannot read ADCS Certserv response: %s", err.Error())
				return certStatus, "", id, err
			}
			bodyString := string(body)
			dispositionMessage := "unknown"
			exp := regexp.MustCompile(`Disposition message:[^\t]+\t\t([^\r\n]+)`)
			found := exp.FindStringSubmatch(bodyString)
			if len(found) > 1 {
				dispositionMessage = found[1]
				expPending := regexp.MustCompile(`.*Taken Under Submission*.`)
				expRejected := regexp.MustCompile(`.*Denied by*.`)
				switch true {
				case expPending.MatchString(bodyString):
					certStatus = Pending
				case expRejected.MatchString(bodyString):
					certStatus = Rejected
				default:
					certStatus = Errored
				}

			} else {
				// If the response page is not formatted as we expect it
				// we just log the entire page
				disp := bodyString
				if len(found) == 1 {
					// Or at least the 'Disposition message' section
					disp = found[0]
				}
				err = fmt.Errorf("Disposition message unknown: %s", disp)
				glog.Errorf(err.Error())
			}

			lastStatusMessage := ""
			exp = regexp.MustCompile(`LastStatus:[^\t]+\t\t([^\r\n]+)`)
			found = exp.FindStringSubmatch(bodyString)
			if len(found) > 1 {
				lastStatusMessage = " " + found[1]
			} else {
				glog.Warningf("Last status unknown.")
			}
			return certStatus, dispositionMessage + lastStatusMessage, id, err

		case ct_pkix:
			// Certificate
			cert, err := ioutil.ReadAll(res.Body)
			if err != nil {
				glog.Errorf("Cannot read ADCS Certserv response: %s", err.Error())
				return certStatus, "", id, err
			}
			return Ready, string(cert), id, nil
		default:
			err = fmt.Errorf("Unexpected content type %s:", ct)
			glog.Errorf(err.Error())
			return certStatus, "", id, err
		}
	}
	return certStatus, "", id, fmt.Errorf("ADCS Certsrv response status %s. Error: %s", res.Status, err.Error())

}

/*
 * Returns:
 * - Certificate response status
 * - Certificate (if status is Ready) or status description (if status is not Ready)
 * - ADCS Request ID (if known)
 * - Error
 */
func (s *NtlmCertsrv) RequestCertificate(csr string, template string) (AdcsResponseStatus, string, string, error) {
	var certStatus AdcsResponseStatus = Unknown

	url := fmt.Sprintf("%s/%s", s.url, certfnsh)
	params := neturl.Values{
		"Mode":                {"newreq"},
		"CertRequest":         {csr},
		"CertAttrib":          {"CertificateTemplate:" + template},
		"FriendlyType":        {"Saved-Request Certificate"},
		"TargetStoreFlags":    {"0"},
		"SaveCert":            {"yes"},
		"CertificateTemplate": {template},
	}

	req, err := http.NewRequest("POST", url, bytes.NewBufferString(params.Encode()))
	if err != nil {
		glog.Errorf("Cannot create request: %s", err.Error())
		return certStatus, "", "", err
	}
	req.SetBasicAuth(s.username, s.password)
	klog.V(5).Infof("Username as BasicAuth: \n %v ", s.username)

	req.Header.Set("User-agent", "Mozilla")
	req.Header.Set("Content-type", ct_urlenc)

<<<<<<< HEAD
	// klog.V(4).Infof("Sending [raw] request:\n %v\n", req)
=======
	glog.V(1).Infof("Sending request:\n %v\n", req)
>>>>>>> ee97b883

	res, err := s.httpClient.Do(req)
	// klog.V(4).Infof("Response:\n %v\n", res)
	if err != nil {
		glog.Errorf("ADCS Certserv error: %s", err.Error())
		return certStatus, "", "", err
	}

	body, err := ioutil.ReadAll(res.Body)
	if res.Header.Get("Content-type") == ct_pkix {
		// klog.V(4).Infof("klog_v4: returned [Ready] %v", Ready)
		return Ready, string(body), "none", nil
	}
	if err != nil {
		glog.Errorf("Cannot read ADCS Certserv response: %s", err.Error())
		return certStatus, "", "", err
	}

	bodyString := string(body)

<<<<<<< HEAD
	// klog.V(5).Infof("Body:\n%s", bodyString)
=======
	glog.V(1).Infof("Body:\n%s", bodyString)
>>>>>>> ee97b883

	exp := regexp.MustCompile(`certnew.cer\?ReqID=([0-9]+)&`)
	found := exp.FindStringSubmatch(bodyString)
	certId := ""
	if len(found) > 1 {
		certId = found[1]
	} else {
		exp = regexp.MustCompile(`Your Request Id is ([0-9]+).`)
		found = exp.FindStringSubmatch(bodyString)
		if len(found) > 1 {
			certId = found[1]
		} else {
			errorString := ""
			exp = regexp.MustCompile(`The disposition message is "([^"]+)`)
			found = exp.FindStringSubmatch(bodyString)
			if len(found) > 1 {
				errorString = found[1]
			} else {
				errorString = "Unknown error occured"
				glog.Errorf(bodyString)
			}
			glog.Errorf("Couldn't obtain new certificate ID")
			return certStatus, "", "", fmt.Errorf(errorString)
		}
	}

	return s.GetExistingCertificate(certId)
}

func (s *NtlmCertsrv) obtainCaCertificate(certPage string, expectedContentType string) (string, error) {

	// Check for newest renewal number
	url := fmt.Sprintf("%s/%s", s.url, certcarc)
	// klog.V(4).Infof("inside obtainCaCertificate: going to url: %v ", url)
	req, _ := http.NewRequest("GET", url, nil)
	req.SetBasicAuth(s.username, s.password)
	req.Header.Set("User-agent", "Mozilla")
	res1, err := s.httpClient.Do(req)
	// klog.V(4).Infof("Response when obtainingCaCertificate: %v ", res1)

	if err != nil {
		glog.Errorf("ADCS Certserv error: %s", err.Error())
		return "", err
	}
	defer res1.Body.Close()
	body, err := ioutil.ReadAll(res1.Body)
	if err != nil {
		glog.Errorf("Cannot read ADCS Certserv response: %s", err.Error())
		return "", err
	}

	renewal := "0"
	exp := regexp.MustCompile(`var nRenewals=([0-9]+);`)
	found := exp.FindStringSubmatch(string(body))
	if len(found) > 1 {
		renewal = found[1]
	} else {
		glog.Warningf("Renewal not found. Using '0'.")
	}

	// Get CA cert (newest renewal number)
	url = fmt.Sprintf("%s/%s?ReqID=CACert&ENC=b64&Renewal=%s", s.url, certPage, renewal)
	req, _ = http.NewRequest("GET", url, nil)
	req.SetBasicAuth(s.username, s.password)
	req.Header.Set("User-agent", "Mozilla")

	res2, err := s.httpClient.Do(req)

	// klog.V(4).Infof("Response Getting CAcert obtainingCaCertificate: %v ", res2)

	if err != nil {
		glog.Errorf("ADCS Certserv error: %s", err.Error())
		return "", err
	}
	defer res2.Body.Close()

	if res2.StatusCode == http.StatusOK {
		ct := res2.Header.Get(http.CanonicalHeaderKey("content-type"))
		if expectedContentType != ct {
			err = fmt.Errorf("Unexpected content type %s:", ct)
			glog.Errorf(err.Error())
			return "", err
		}
		body, err := ioutil.ReadAll(res2.Body)
		if err != nil {
			glog.Errorf("Cannot read ADCS Certserv response: %s", err.Error())
			return "", err
		}
		// klog.V(4).Infof("return body adcs certserv response: %v ", body)
		return string(body), nil
	}
	return "", fmt.Errorf("ADCS Certsrv response status %s. Error: %s", res2.Status, err.Error())
}
func (s *NtlmCertsrv) GetCaCertificate() (string, error) {
	glog.Infof("Getting CA from ADCS Certsrv %s", s.url)
	return s.obtainCaCertificate(certnew_cer, ct_pkix)
}
func (s *NtlmCertsrv) GetCaCertificateChain() (string, error) {
	glog.Infof("Getting CA Chain from ADCS Certsrv %s", s.url)
	return s.obtainCaCertificate(certnew_p7b, ct_pkcs7)
}<|MERGE_RESOLUTION|>--- conflicted
+++ resolved
@@ -1,345 +1,318 @@
-package adcs
-
-import (
-	"bytes"
-	"crypto/tls"
-	"crypto/x509"
-	"fmt"
-<<<<<<< HEAD
-=======
-	"github.com/Azure/go-ntlmssp"
-	"github.com/golang/glog"
->>>>>>> ee97b883
-	"io/ioutil"
-	"net/http"
-	neturl "net/url"
-	"regexp"
-	"strings"
-
-	"github.com/Azure/go-ntlmssp"
-	"k8s.io/klog"
-)
-
-type NtlmCertsrv struct {
-	url        string
-	username   string
-	password   string
-	ca         string
-	httpClient *http.Client
-}
-
-const (
-	certnew_cer = "certnew.cer"
-	certnew_p7b = "certnew.p7b"
-	certcarc    = "certcarc.asp"
-	certfnsh    = "certfnsh.asp"
-
-	ct_pkix   = "application/pkix-cert"
-	ct_pkcs7  = "application/x-pkcs7-certificates"
-	ct_html   = "text/html"
-	ct_urlenc = "application/x-www-form-urlencoded"
-)
-
-func NewNtlmCertsrv(url string, username string, password string, caCertPool *x509.CertPool, verify bool) (AdcsCertsrv, error) {
-	var client *http.Client
-	transport := &http.Transport{
-		TLSClientConfig: &tls.Config{
-			InsecureSkipVerify: true, //TODO make false,
-			RootCAs:            caCertPool,
-		},
-	}
-
-	if username != "" && password != "" {
-		// Set up NTLM authentication
-		client = &http.Client{
-			Transport: ntlmssp.Negotiator{
-				RoundTripper: transport,
-			},
-		}
-	} else {
-		// Plain client with no NTLM
-		client = &http.Client{
-			Transport: transport,
-		}
-		glog.Warning("Not using NTLM")
-	}
-
-	c := &NtlmCertsrv{
-		url:        url,
-		username:   username,
-		password:   password,
-		httpClient: client,
-	}
-	if verify {
-		success, err := c.verifyNtlm()
-		if !success {
-			return nil, err
-		}
-	}
-	return c, nil
-}
-
-// Check if NTLM authentication is working for current credentials and URL
-func (s *NtlmCertsrv) verifyNtlm() (bool, error) {
-	glog.Infof("NTLM verification for user %s in URL %s", s.username, s.url)
-	req, _ := http.NewRequest("GET", s.url, nil)
-	req.SetBasicAuth(s.username, s.password)
-	res, err := s.httpClient.Do(req)
-	if err != nil {
-		glog.Errorf("ADCS server error: %s", err.Error())
-		return false, err
-	}
-	glog.Infof("NTLM verification successful (res = %s)", res.Status)
-	return true, nil
-}
-
-/*
- * Returns:
- * - Certificate response status
- * - Certificate (if status is Ready) or status description (if status is not Ready)
- * - ADCS Request ID
- * - Error
- */
-func (s *NtlmCertsrv) GetExistingCertificate(id string) (AdcsResponseStatus, string, string, error) {
-	var certStatus AdcsResponseStatus = Unknown
-
-	url := fmt.Sprintf("%s/%s?ReqID=%s&ENC=b64", s.url, certnew_cer, id)
-	req, _ := http.NewRequest("GET", url, nil)
-	req.SetBasicAuth(s.username, s.password)
-	req.Header.Set("User-agent", "Mozilla")
-	res, err := s.httpClient.Do(req)
-	if err != nil {
-		glog.Errorf("ADCS Certserv error: %s", err.Error())
-		return certStatus, "", id, err
-	}
-	defer res.Body.Close()
-
-	if res.StatusCode == http.StatusOK {
-		switch ct := strings.Split(res.Header.Get(http.CanonicalHeaderKey("content-type")), ";"); ct[0] {
-		case ct_html:
-			// Denied or pending
-			body, err := ioutil.ReadAll(res.Body)
-			if err != nil {
-				glog.Errorf("Cannot read ADCS Certserv response: %s", err.Error())
-				return certStatus, "", id, err
-			}
-			bodyString := string(body)
-			dispositionMessage := "unknown"
-			exp := regexp.MustCompile(`Disposition message:[^\t]+\t\t([^\r\n]+)`)
-			found := exp.FindStringSubmatch(bodyString)
-			if len(found) > 1 {
-				dispositionMessage = found[1]
-				expPending := regexp.MustCompile(`.*Taken Under Submission*.`)
-				expRejected := regexp.MustCompile(`.*Denied by*.`)
-				switch true {
-				case expPending.MatchString(bodyString):
-					certStatus = Pending
-				case expRejected.MatchString(bodyString):
-					certStatus = Rejected
-				default:
-					certStatus = Errored
-				}
-
-			} else {
-				// If the response page is not formatted as we expect it
-				// we just log the entire page
-				disp := bodyString
-				if len(found) == 1 {
-					// Or at least the 'Disposition message' section
-					disp = found[0]
-				}
-				err = fmt.Errorf("Disposition message unknown: %s", disp)
-				glog.Errorf(err.Error())
-			}
-
-			lastStatusMessage := ""
-			exp = regexp.MustCompile(`LastStatus:[^\t]+\t\t([^\r\n]+)`)
-			found = exp.FindStringSubmatch(bodyString)
-			if len(found) > 1 {
-				lastStatusMessage = " " + found[1]
-			} else {
-				glog.Warningf("Last status unknown.")
-			}
-			return certStatus, dispositionMessage + lastStatusMessage, id, err
-
-		case ct_pkix:
-			// Certificate
-			cert, err := ioutil.ReadAll(res.Body)
-			if err != nil {
-				glog.Errorf("Cannot read ADCS Certserv response: %s", err.Error())
-				return certStatus, "", id, err
-			}
-			return Ready, string(cert), id, nil
-		default:
-			err = fmt.Errorf("Unexpected content type %s:", ct)
-			glog.Errorf(err.Error())
-			return certStatus, "", id, err
-		}
-	}
-	return certStatus, "", id, fmt.Errorf("ADCS Certsrv response status %s. Error: %s", res.Status, err.Error())
-
-}
-
-/*
- * Returns:
- * - Certificate response status
- * - Certificate (if status is Ready) or status description (if status is not Ready)
- * - ADCS Request ID (if known)
- * - Error
- */
-func (s *NtlmCertsrv) RequestCertificate(csr string, template string) (AdcsResponseStatus, string, string, error) {
-	var certStatus AdcsResponseStatus = Unknown
-
-	url := fmt.Sprintf("%s/%s", s.url, certfnsh)
-	params := neturl.Values{
-		"Mode":                {"newreq"},
-		"CertRequest":         {csr},
-		"CertAttrib":          {"CertificateTemplate:" + template},
-		"FriendlyType":        {"Saved-Request Certificate"},
-		"TargetStoreFlags":    {"0"},
-		"SaveCert":            {"yes"},
-		"CertificateTemplate": {template},
-	}
-
-	req, err := http.NewRequest("POST", url, bytes.NewBufferString(params.Encode()))
-	if err != nil {
-		glog.Errorf("Cannot create request: %s", err.Error())
-		return certStatus, "", "", err
-	}
-	req.SetBasicAuth(s.username, s.password)
-	klog.V(5).Infof("Username as BasicAuth: \n %v ", s.username)
-
-	req.Header.Set("User-agent", "Mozilla")
-	req.Header.Set("Content-type", ct_urlenc)
-
-<<<<<<< HEAD
-	// klog.V(4).Infof("Sending [raw] request:\n %v\n", req)
-=======
-	glog.V(1).Infof("Sending request:\n %v\n", req)
->>>>>>> ee97b883
-
-	res, err := s.httpClient.Do(req)
-	// klog.V(4).Infof("Response:\n %v\n", res)
-	if err != nil {
-		glog.Errorf("ADCS Certserv error: %s", err.Error())
-		return certStatus, "", "", err
-	}
-
-	body, err := ioutil.ReadAll(res.Body)
-	if res.Header.Get("Content-type") == ct_pkix {
-		// klog.V(4).Infof("klog_v4: returned [Ready] %v", Ready)
-		return Ready, string(body), "none", nil
-	}
-	if err != nil {
-		glog.Errorf("Cannot read ADCS Certserv response: %s", err.Error())
-		return certStatus, "", "", err
-	}
-
-	bodyString := string(body)
-
-<<<<<<< HEAD
-	// klog.V(5).Infof("Body:\n%s", bodyString)
-=======
-	glog.V(1).Infof("Body:\n%s", bodyString)
->>>>>>> ee97b883
-
-	exp := regexp.MustCompile(`certnew.cer\?ReqID=([0-9]+)&`)
-	found := exp.FindStringSubmatch(bodyString)
-	certId := ""
-	if len(found) > 1 {
-		certId = found[1]
-	} else {
-		exp = regexp.MustCompile(`Your Request Id is ([0-9]+).`)
-		found = exp.FindStringSubmatch(bodyString)
-		if len(found) > 1 {
-			certId = found[1]
-		} else {
-			errorString := ""
-			exp = regexp.MustCompile(`The disposition message is "([^"]+)`)
-			found = exp.FindStringSubmatch(bodyString)
-			if len(found) > 1 {
-				errorString = found[1]
-			} else {
-				errorString = "Unknown error occured"
-				glog.Errorf(bodyString)
-			}
-			glog.Errorf("Couldn't obtain new certificate ID")
-			return certStatus, "", "", fmt.Errorf(errorString)
-		}
-	}
-
-	return s.GetExistingCertificate(certId)
-}
-
-func (s *NtlmCertsrv) obtainCaCertificate(certPage string, expectedContentType string) (string, error) {
-
-	// Check for newest renewal number
-	url := fmt.Sprintf("%s/%s", s.url, certcarc)
-	// klog.V(4).Infof("inside obtainCaCertificate: going to url: %v ", url)
-	req, _ := http.NewRequest("GET", url, nil)
-	req.SetBasicAuth(s.username, s.password)
-	req.Header.Set("User-agent", "Mozilla")
-	res1, err := s.httpClient.Do(req)
-	// klog.V(4).Infof("Response when obtainingCaCertificate: %v ", res1)
-
-	if err != nil {
-		glog.Errorf("ADCS Certserv error: %s", err.Error())
-		return "", err
-	}
-	defer res1.Body.Close()
-	body, err := ioutil.ReadAll(res1.Body)
-	if err != nil {
-		glog.Errorf("Cannot read ADCS Certserv response: %s", err.Error())
-		return "", err
-	}
-
-	renewal := "0"
-	exp := regexp.MustCompile(`var nRenewals=([0-9]+);`)
-	found := exp.FindStringSubmatch(string(body))
-	if len(found) > 1 {
-		renewal = found[1]
-	} else {
-		glog.Warningf("Renewal not found. Using '0'.")
-	}
-
-	// Get CA cert (newest renewal number)
-	url = fmt.Sprintf("%s/%s?ReqID=CACert&ENC=b64&Renewal=%s", s.url, certPage, renewal)
-	req, _ = http.NewRequest("GET", url, nil)
-	req.SetBasicAuth(s.username, s.password)
-	req.Header.Set("User-agent", "Mozilla")
-
-	res2, err := s.httpClient.Do(req)
-
-	// klog.V(4).Infof("Response Getting CAcert obtainingCaCertificate: %v ", res2)
-
-	if err != nil {
-		glog.Errorf("ADCS Certserv error: %s", err.Error())
-		return "", err
-	}
-	defer res2.Body.Close()
-
-	if res2.StatusCode == http.StatusOK {
-		ct := res2.Header.Get(http.CanonicalHeaderKey("content-type"))
-		if expectedContentType != ct {
-			err = fmt.Errorf("Unexpected content type %s:", ct)
-			glog.Errorf(err.Error())
-			return "", err
-		}
-		body, err := ioutil.ReadAll(res2.Body)
-		if err != nil {
-			glog.Errorf("Cannot read ADCS Certserv response: %s", err.Error())
-			return "", err
-		}
-		// klog.V(4).Infof("return body adcs certserv response: %v ", body)
-		return string(body), nil
-	}
-	return "", fmt.Errorf("ADCS Certsrv response status %s. Error: %s", res2.Status, err.Error())
-}
-func (s *NtlmCertsrv) GetCaCertificate() (string, error) {
-	glog.Infof("Getting CA from ADCS Certsrv %s", s.url)
-	return s.obtainCaCertificate(certnew_cer, ct_pkix)
-}
-func (s *NtlmCertsrv) GetCaCertificateChain() (string, error) {
-	glog.Infof("Getting CA Chain from ADCS Certsrv %s", s.url)
-	return s.obtainCaCertificate(certnew_p7b, ct_pkcs7)
-}+package adcs
+
+import (
+	"bytes"
+	"crypto/tls"
+	"crypto/x509"
+	"fmt"
+	"github.com/Azure/go-ntlmssp"
+	"github.com/golang/glog"
+	"io/ioutil"
+	"net/http"
+	neturl "net/url"
+	"regexp"
+	"strings"
+)
+
+type NtlmCertsrv struct {
+	url        string
+	username   string
+	password   string
+	ca         string
+	httpClient *http.Client
+}
+
+const (
+	certnew_cer = "certnew.cer"
+	certnew_p7b = "certnew.p7b"
+	certcarc    = "certcarc.asp"
+	certfnsh    = "certfnsh.asp"
+
+	ct_pkix   = "application/pkix-cert"
+	ct_pkcs7  = "application/x-pkcs7-certificates"
+	ct_html   = "text/html"
+	ct_urlenc = "application/x-www-form-urlencoded"
+)
+
+func NewNtlmCertsrv(url string, username string, password string, caCertPool *x509.CertPool, verify bool) (AdcsCertsrv, error) {
+	var client *http.Client
+	transport := &http.Transport{
+		TLSClientConfig: &tls.Config{
+			InsecureSkipVerify: false,
+			RootCAs:            caCertPool,
+		},
+	}
+
+	if username != "" && password != "" {
+		// Set up NTLM authentication
+		client = &http.Client{
+			Transport: ntlmssp.Negotiator{
+				RoundTripper: transport,
+			},
+		}
+	} else {
+		// Plain client with no NTLM
+		client = &http.Client{
+			Transport: transport,
+		}
+		glog.Warning("Not using NTLM")
+	}
+
+	c := &NtlmCertsrv{
+		url:        url,
+		username:   username,
+		password:   password,
+		httpClient: client,
+	}
+	if verify {
+		success, err := c.verifyNtlm()
+		if !success {
+			return nil, err
+		}
+	}
+	return c, nil
+}
+
+// Check if NTLM authentication is working for current credentials and URL
+func (s *NtlmCertsrv) verifyNtlm() (bool, error) {
+	glog.Infof("NTLM verification for user %s in URL %s", s.username, s.url)
+	req, _ := http.NewRequest("GET", s.url, nil)
+	req.SetBasicAuth(s.username, s.password)
+	res, err := s.httpClient.Do(req)
+	if err != nil {
+		glog.Errorf("ADCS server error: %s", err.Error())
+		return false, err
+	}
+	glog.Infof("NTLM verification successful (res = %s)", res.Status)
+	return true, nil
+}
+
+/*
+ * Returns:
+ * - Certificate response status
+ * - Certificate (if status is Ready) or status description (if status is not Ready)
+ * - ADCS Request ID
+ * - Error
+ */
+func (s *NtlmCertsrv) GetExistingCertificate(id string) (AdcsResponseStatus, string, string, error) {
+	var certStatus AdcsResponseStatus = Unknown
+
+	url := fmt.Sprintf("%s/%s?ReqID=%s&ENC=b64", s.url, certnew_cer, id)
+	req, _ := http.NewRequest("GET", url, nil)
+	req.SetBasicAuth(s.username, s.password)
+	req.Header.Set("User-agent", "Mozilla")
+	res, err := s.httpClient.Do(req)
+	if err != nil {
+		glog.Errorf("ADCS Certserv error: %s", err.Error())
+		return certStatus, "", id, err
+	}
+	defer res.Body.Close()
+
+	if res.StatusCode == http.StatusOK {
+		switch ct := strings.Split(res.Header.Get(http.CanonicalHeaderKey("content-type")), ";"); ct[0] {
+		case ct_html:
+			// Denied or pending
+			body, err := ioutil.ReadAll(res.Body)
+			if err != nil {
+				glog.Errorf("Cannot read ADCS Certserv response: %s", err.Error())
+				return certStatus, "", id, err
+			}
+			bodyString := string(body)
+			dispositionMessage := "unknown"
+			exp := regexp.MustCompile(`Disposition message:[^\t]+\t\t([^\r\n]+)`)
+			found := exp.FindStringSubmatch(bodyString)
+			if len(found) > 1 {
+				dispositionMessage = found[1]
+				expPending := regexp.MustCompile(`.*Taken Under Submission*.`)
+				expRejected := regexp.MustCompile(`.*Denied by*.`)
+				switch true {
+				case expPending.MatchString(bodyString):
+					certStatus = Pending
+				case expRejected.MatchString(bodyString):
+					certStatus = Rejected
+				default:
+					certStatus = Errored
+				}
+
+			} else {
+				// If the response page is not formatted as we expect it
+				// we just log the entire page
+				disp := bodyString
+				if len(found) == 1 {
+					// Or at least the 'Disposition message' section
+					disp = found[0]
+				}
+				err = fmt.Errorf("Disposition message unknown: %s", disp)
+				glog.Errorf(err.Error())
+			}
+
+			lastStatusMessage := ""
+			exp = regexp.MustCompile(`LastStatus:[^\t]+\t\t([^\r\n]+)`)
+			found = exp.FindStringSubmatch(bodyString)
+			if len(found) > 1 {
+				lastStatusMessage = " " + found[1]
+			} else {
+				glog.Warningf("Last status unknown.")
+			}
+			return certStatus, dispositionMessage + lastStatusMessage, id, err
+
+		case ct_pkix:
+			// Certificate
+			cert, err := ioutil.ReadAll(res.Body)
+			if err != nil {
+				glog.Errorf("Cannot read ADCS Certserv response: %s", err.Error())
+				return certStatus, "", id, err
+			}
+			return Ready, string(cert), id, nil
+		default:
+			err = fmt.Errorf("Unexpected content type %s:", ct)
+			glog.Errorf(err.Error())
+			return certStatus, "", id, err
+		}
+	}
+	return certStatus, "", id, fmt.Errorf("ADCS Certsrv response status %s. Error: %s", res.Status, err.Error())
+
+}
+
+/*
+ * Returns:
+ * - Certificate response status
+ * - Certificate (if status is Ready) or status description (if status is not Ready)
+ * - ADCS Request ID (if known)
+ * - Error
+ */
+func (s *NtlmCertsrv) RequestCertificate(csr string, template string) (AdcsResponseStatus, string, string, error) {
+	var certStatus AdcsResponseStatus = Unknown
+
+	url := fmt.Sprintf("%s/%s", s.url, certfnsh)
+	params := neturl.Values{
+		"Mode":                {"newreq"},
+		"CertRequest":         {csr},
+		"CertAttrib":          {"CertificateTemplate:" + template},
+		"FriendlyType":        {"Saved-Request Certificate"},
+		"TargetStoreFlags":    {"0"},
+		"SaveCert":            {"yes"},
+		"CertificateTemplate": {template},
+	}
+	req, err := http.NewRequest("POST", url, bytes.NewBufferString(params.Encode()))
+	if err != nil {
+		glog.Errorf("Cannot create request: %s", err.Error())
+		return certStatus, "", "", err
+	}
+	req.SetBasicAuth(s.username, s.password)
+	req.Header.Set("User-agent", "Mozilla")
+	req.Header.Set("Content-type", ct_urlenc)
+
+	glog.V(1).Infof("Sending request:\n %v\n", req)
+
+	res, err := s.httpClient.Do(req)
+	if err != nil {
+		glog.Errorf("ADCS Certserv error: %s", err.Error())
+		return certStatus, "", "", err
+	}
+	body, err := ioutil.ReadAll(res.Body)
+	if res.Header.Get("Content-type") == ct_pkix {
+		return Ready, string(body), "none", nil
+	}
+
+	if err != nil {
+		glog.Errorf("Cannot read ADCS Certserv response: %s", err.Error())
+		return certStatus, "", "", err
+	}
+
+	bodyString := string(body)
+
+	glog.V(1).Infof("Body:\n%s", bodyString)
+
+	exp := regexp.MustCompile(`certnew.cer\?ReqID=([0-9]+)&`)
+	found := exp.FindStringSubmatch(bodyString)
+	certId := ""
+	if len(found) > 1 {
+		certId = found[1]
+	} else {
+		exp = regexp.MustCompile(`Your Request Id is ([0-9]+).`)
+		found = exp.FindStringSubmatch(bodyString)
+		if len(found) > 1 {
+			certId = found[1]
+		} else {
+			errorString := ""
+			exp = regexp.MustCompile(`The disposition message is "([^"]+)`)
+			found = exp.FindStringSubmatch(bodyString)
+			if len(found) > 1 {
+				errorString = found[1]
+			} else {
+				errorString = "Unknown error occured"
+				glog.Errorf(bodyString)
+			}
+			glog.Errorf("Couldn't obtain new certificate ID")
+			return certStatus, "", "", fmt.Errorf(errorString)
+		}
+	}
+
+	return s.GetExistingCertificate(certId)
+}
+
+func (s *NtlmCertsrv) obtainCaCertificate(certPage string, expectedContentType string) (string, error) {
+
+	// Check for newest renewal number
+	url := fmt.Sprintf("%s/%s", s.url, certcarc)
+	req, _ := http.NewRequest("GET", url, nil)
+	req.SetBasicAuth(s.username, s.password)
+	req.Header.Set("User-agent", "Mozilla")
+	res1, err := s.httpClient.Do(req)
+	if err != nil {
+		glog.Errorf("ADCS Certserv error: %s", err.Error())
+		return "", err
+	}
+	defer res1.Body.Close()
+	body, err := ioutil.ReadAll(res1.Body)
+	if err != nil {
+		glog.Errorf("Cannot read ADCS Certserv response: %s", err.Error())
+		return "", err
+	}
+
+	renewal := "0"
+	exp := regexp.MustCompile(`var nRenewals=([0-9]+);`)
+	found := exp.FindStringSubmatch(string(body))
+	if len(found) > 1 {
+		renewal = found[1]
+	} else {
+		glog.Warningf("Renewal not found. Using '0'.")
+	}
+
+	// Get CA cert (newest renewal number)
+	url = fmt.Sprintf("%s/%s?ReqID=CACert&ENC=b64&Renewal=%s", s.url, certPage, renewal)
+	req, _ = http.NewRequest("GET", url, nil)
+	req.SetBasicAuth(s.username, s.password)
+	req.Header.Set("User-agent", "Mozilla")
+	res2, err := s.httpClient.Do(req)
+	if err != nil {
+		glog.Errorf("ADCS Certserv error: %s", err.Error())
+		return "", err
+	}
+	defer res2.Body.Close()
+
+	if res2.StatusCode == http.StatusOK {
+		ct := res2.Header.Get(http.CanonicalHeaderKey("content-type"))
+		if expectedContentType != ct {
+			err = fmt.Errorf("Unexpected content type %s:", ct)
+			glog.Errorf(err.Error())
+			return "", err
+		}
+		body, err := ioutil.ReadAll(res2.Body)
+		if err != nil {
+			glog.Errorf("Cannot read ADCS Certserv response: %s", err.Error())
+			return "", err
+		}
+		return string(body), nil
+	}
+	return "", fmt.Errorf("ADCS Certsrv response status %s. Error: %s", res2.Status, err.Error())
+}
+func (s *NtlmCertsrv) GetCaCertificate() (string, error) {
+	glog.Infof("Getting CA from ADCS Certsrv %s", s.url)
+	return s.obtainCaCertificate(certnew_cer, ct_pkix)
+}
+func (s *NtlmCertsrv) GetCaCertificateChain() (string, error) {
+	glog.Infof("Getting CA Chain from ADCS Certsrv %s", s.url)
+	return s.obtainCaCertificate(certnew_p7b, ct_pkcs7)
+}