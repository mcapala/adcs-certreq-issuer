
---
apiVersion: apiextensions.k8s.io/v1
kind: CustomResourceDefinition
metadata:
  annotations:
<<<<<<< HEAD
    controller-gen.kubebuilder.io/version: v0.2.4
=======
    controller-gen.kubebuilder.io/version: v0.6.0
>>>>>>> ee97b883
  creationTimestamp: null
  name: adcsissuers.adcs.certmanager.csf.nokia.com
spec:
  group: adcs.certmanager.csf.nokia.com
  names:
    kind: AdcsIssuer
    listKind: AdcsIssuerList
    plural: adcsissuers
    singular: adcsissuer
  scope: Namespaced
<<<<<<< HEAD
  subresources:
    status: {}
  validation:
    openAPIV3Schema:
      description: AdcsIssuer is the Schema for the adcsissuers API
      properties:
        apiVersion:
          description: 'APIVersion defines the versioned schema of this representation
            of an object. Servers should convert recognized schemas to the latest
            internal value, and may reject unrecognized values. More info: https://git.k8s.io/community/contributors/devel/sig-architecture/api-conventions.md#resources'
          type: string
        kind:
          description: 'Kind is a string value representing the REST resource this
            object represents. Servers may infer this from the endpoint the client
            submits requests to. Cannot be updated. In CamelCase. More info: https://git.k8s.io/community/contributors/devel/sig-architecture/api-conventions.md#types-kinds'
          type: string
        metadata:
          type: object
        spec:
          description: AdcsIssuerSpec defines the desired state of AdcsIssuer
          properties:
            caBundle:
              description: CABundle is a PEM encoded TLS certifiate to use to verify
                connections to the ADCS server.
              format: byte
              type: string
            credentialsRef:
              description: CredentialsRef is a reference to a Secret containing the
                username and password for the ADCS server. The secret must contain
                two keys, 'username' and 'password'.
              properties:
                name:
                  description: Name of the referent.
                  type: string
              required:
              - name
              type: object
            retryInterval:
              description: How often to retry in case of communication errors (in
                time.ParseDuration() format) Default 1 hour.
              type: string
            statusCheckInterval:
              description: How often to check for request status in the server (in
                time.ParseDuration() format) Default 6 hours.
              type: string
            url:
              description: URL is the base URL for the ADCS instance
              type: string
          required:
          - credentialsRef
          - url
          type: object
        status:
          description: AdcsIssuerStatus defines the observed state of AdcsIssuer
          type: object
      type: object
  version: v1
=======
>>>>>>> ee97b883
  versions:
  - name: v1
    schema:
      openAPIV3Schema:
        description: AdcsIssuer is the Schema for the adcsissuers API
        properties:
          apiVersion:
            description: 'APIVersion defines the versioned schema of this representation
              of an object. Servers should convert recognized schemas to the latest
              internal value, and may reject unrecognized values. More info: https://git.k8s.io/community/contributors/devel/sig-architecture/api-conventions.md#resources'
            type: string
          kind:
            description: 'Kind is a string value representing the REST resource this
              object represents. Servers may infer this from the endpoint the client
              submits requests to. Cannot be updated. In CamelCase. More info: https://git.k8s.io/community/contributors/devel/sig-architecture/api-conventions.md#types-kinds'
            type: string
          metadata:
            type: object
          spec:
            description: AdcsIssuerSpec defines the desired state of AdcsIssuer
            properties:
              caBundle:
                description: CABundle is a PEM encoded TLS certifiate to use to verify
                  connections to the ADCS server.
                format: byte
                type: string
              credentialsRef:
                description: CredentialsRef is a reference to a Secret containing
                  the username and password for the ADCS server. The secret must contain
                  two keys, 'username' and 'password'.
                properties:
                  name:
                    description: Name of the referent.
                    type: string
                required:
                - name
                type: object
              retryInterval:
                description: How often to retry in case of communication errors (in
                  time.ParseDuration() format) Default 1 hour.
                type: string
              statusCheckInterval:
                description: How often to check for request status in the server (in
                  time.ParseDuration() format) Default 6 hours.
                type: string
              url:
                description: URL is the base URL for the ADCS instance
                type: string
            required:
            - credentialsRef
            - url
            type: object
          status:
            description: AdcsIssuerStatus defines the observed state of AdcsIssuer
            type: object
        type: object
    served: true
    storage: true
    subresources:
      status: {}
status:
  acceptedNames:
    kind: ""
    plural: ""
  conditions: []
  storedVersions: []<|MERGE_RESOLUTION|>--- conflicted
+++ resolved
@@ -1,147 +1,83 @@
-
----
-apiVersion: apiextensions.k8s.io/v1
-kind: CustomResourceDefinition
-metadata:
-  annotations:
-<<<<<<< HEAD
-    controller-gen.kubebuilder.io/version: v0.2.4
-=======
-    controller-gen.kubebuilder.io/version: v0.6.0
->>>>>>> ee97b883
-  creationTimestamp: null
-  name: adcsissuers.adcs.certmanager.csf.nokia.com
-spec:
-  group: adcs.certmanager.csf.nokia.com
-  names:
-    kind: AdcsIssuer
-    listKind: AdcsIssuerList
-    plural: adcsissuers
-    singular: adcsissuer
-  scope: Namespaced
-<<<<<<< HEAD
-  subresources:
-    status: {}
-  validation:
-    openAPIV3Schema:
-      description: AdcsIssuer is the Schema for the adcsissuers API
-      properties:
-        apiVersion:
-          description: 'APIVersion defines the versioned schema of this representation
-            of an object. Servers should convert recognized schemas to the latest
-            internal value, and may reject unrecognized values. More info: https://git.k8s.io/community/contributors/devel/sig-architecture/api-conventions.md#resources'
-          type: string
-        kind:
-          description: 'Kind is a string value representing the REST resource this
-            object represents. Servers may infer this from the endpoint the client
-            submits requests to. Cannot be updated. In CamelCase. More info: https://git.k8s.io/community/contributors/devel/sig-architecture/api-conventions.md#types-kinds'
-          type: string
-        metadata:
-          type: object
-        spec:
-          description: AdcsIssuerSpec defines the desired state of AdcsIssuer
-          properties:
-            caBundle:
-              description: CABundle is a PEM encoded TLS certifiate to use to verify
-                connections to the ADCS server.
-              format: byte
-              type: string
-            credentialsRef:
-              description: CredentialsRef is a reference to a Secret containing the
-                username and password for the ADCS server. The secret must contain
-                two keys, 'username' and 'password'.
-              properties:
-                name:
-                  description: Name of the referent.
-                  type: string
-              required:
-              - name
-              type: object
-            retryInterval:
-              description: How often to retry in case of communication errors (in
-                time.ParseDuration() format) Default 1 hour.
-              type: string
-            statusCheckInterval:
-              description: How often to check for request status in the server (in
-                time.ParseDuration() format) Default 6 hours.
-              type: string
-            url:
-              description: URL is the base URL for the ADCS instance
-              type: string
-          required:
-          - credentialsRef
-          - url
-          type: object
-        status:
-          description: AdcsIssuerStatus defines the observed state of AdcsIssuer
-          type: object
-      type: object
-  version: v1
-=======
->>>>>>> ee97b883
-  versions:
-  - name: v1
-    schema:
-      openAPIV3Schema:
-        description: AdcsIssuer is the Schema for the adcsissuers API
-        properties:
-          apiVersion:
-            description: 'APIVersion defines the versioned schema of this representation
-              of an object. Servers should convert recognized schemas to the latest
-              internal value, and may reject unrecognized values. More info: https://git.k8s.io/community/contributors/devel/sig-architecture/api-conventions.md#resources'
-            type: string
-          kind:
-            description: 'Kind is a string value representing the REST resource this
-              object represents. Servers may infer this from the endpoint the client
-              submits requests to. Cannot be updated. In CamelCase. More info: https://git.k8s.io/community/contributors/devel/sig-architecture/api-conventions.md#types-kinds'
-            type: string
-          metadata:
-            type: object
-          spec:
-            description: AdcsIssuerSpec defines the desired state of AdcsIssuer
-            properties:
-              caBundle:
-                description: CABundle is a PEM encoded TLS certifiate to use to verify
-                  connections to the ADCS server.
-                format: byte
-                type: string
-              credentialsRef:
-                description: CredentialsRef is a reference to a Secret containing
-                  the username and password for the ADCS server. The secret must contain
-                  two keys, 'username' and 'password'.
-                properties:
-                  name:
-                    description: Name of the referent.
-                    type: string
-                required:
-                - name
-                type: object
-              retryInterval:
-                description: How often to retry in case of communication errors (in
-                  time.ParseDuration() format) Default 1 hour.
-                type: string
-              statusCheckInterval:
-                description: How often to check for request status in the server (in
-                  time.ParseDuration() format) Default 6 hours.
-                type: string
-              url:
-                description: URL is the base URL for the ADCS instance
-                type: string
-            required:
-            - credentialsRef
-            - url
-            type: object
-          status:
-            description: AdcsIssuerStatus defines the observed state of AdcsIssuer
-            type: object
-        type: object
-    served: true
-    storage: true
-    subresources:
-      status: {}
-status:
-  acceptedNames:
-    kind: ""
-    plural: ""
-  conditions: []
-  storedVersions: []+
+---
+apiVersion: apiextensions.k8s.io/v1
+kind: CustomResourceDefinition
+metadata:
+  annotations:
+    controller-gen.kubebuilder.io/version: v0.6.0
+  creationTimestamp: null
+  name: adcsissuers.adcs.certmanager.csf.nokia.com
+spec:
+  group: adcs.certmanager.csf.nokia.com
+  names:
+    kind: AdcsIssuer
+    listKind: AdcsIssuerList
+    plural: adcsissuers
+    singular: adcsissuer
+  scope: Namespaced
+  versions:
+  - name: v1
+    schema:
+      openAPIV3Schema:
+        description: AdcsIssuer is the Schema for the adcsissuers API
+        properties:
+          apiVersion:
+            description: 'APIVersion defines the versioned schema of this representation
+              of an object. Servers should convert recognized schemas to the latest
+              internal value, and may reject unrecognized values. More info: https://git.k8s.io/community/contributors/devel/sig-architecture/api-conventions.md#resources'
+            type: string
+          kind:
+            description: 'Kind is a string value representing the REST resource this
+              object represents. Servers may infer this from the endpoint the client
+              submits requests to. Cannot be updated. In CamelCase. More info: https://git.k8s.io/community/contributors/devel/sig-architecture/api-conventions.md#types-kinds'
+            type: string
+          metadata:
+            type: object
+          spec:
+            description: AdcsIssuerSpec defines the desired state of AdcsIssuer
+            properties:
+              caBundle:
+                description: CABundle is a PEM encoded TLS certifiate to use to verify
+                  connections to the ADCS server.
+                format: byte
+                type: string
+              credentialsRef:
+                description: CredentialsRef is a reference to a Secret containing
+                  the username and password for the ADCS server. The secret must contain
+                  two keys, 'username' and 'password'.
+                properties:
+                  name:
+                    description: Name of the referent.
+                    type: string
+                required:
+                - name
+                type: object
+              retryInterval:
+                description: How often to retry in case of communication errors (in
+                  time.ParseDuration() format) Default 1 hour.
+                type: string
+              statusCheckInterval:
+                description: How often to check for request status in the server (in
+                  time.ParseDuration() format) Default 6 hours.
+                type: string
+              url:
+                description: URL is the base URL for the ADCS instance
+                type: string
+            required:
+            - credentialsRef
+            - url
+            type: object
+          status:
+            description: AdcsIssuerStatus defines the observed state of AdcsIssuer
+            type: object
+        type: object
+    served: true
+    storage: true
+    subresources:
+      status: {}
+status:
+  acceptedNames:
+    kind: ""
+    plural: ""
+  conditions: []
+  storedVersions: []