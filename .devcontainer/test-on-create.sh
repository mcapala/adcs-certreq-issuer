<<<<<<< HEAD
#!/bin/bash

set -u
set -e
set -x

KUBERNETES_VERSION=v1.26.1
GO_VERSION=1.21.7
OPERATOR_SDK_VERSION=v1.19.x
CERT_MANAGER_VERSION=v1.12.6 

sudo apt-get update
sudo apt-get install snap dos2unix 


# uninstall existing golang 

sudo rm -rvf /usr/local/go/

# install go GO_VERSION


VERSION=${GO_VERSION} # go version
ARCH="amd64" # go architecture
curl -O -L "https://golang.org/dl/go${VERSION}.linux-${ARCH}.tar.gz"
ls -l

#Extract the tarball using the tar command:

sudo tar -xf "go${VERSION}.linux-${ARCH}.tar.gz"
ls -l
cd go/
ls -l
cd ..


#Set up the permissions using the chown command/chmod command:
sudo chown -R root:root ./go

sudo rm -f -R /usr/local/go

sudo mv -v go /usr/local

rm -f go*.tar.gz

cd ~


# Kustomize 

curl -s "https://raw.githubusercontent.com/kubernetes-sigs/kustomize/master/hack/install_kustomize.sh"  | bash

chmod a+x kustomize
sudo mv kustomize /usr/local/bin/kustomize



# Kubebuilder 

cd ~

curl -L -o kubebuilder https://go.kubebuilder.io/dl/latest/$(go env GOOS)/$(go env GOARCH)
sudo chmod +x kubebuilder && sudo mv kubebuilder /usr/local/bin/kubebuilder

# Operator SDK

git clone https://github.com/operator-framework/operator-sdk
cd operator-sdk
git checkout ${OPERATOR_SDK_VERSION}
make install

cd ~

rm -fr operator-sdk

# Kubernetes staff 

alias k='kubectl'
alias kubectx='kubectl config use-context '
alias kubens='kubectl config set-context --current --namespace '


# krew plugins 

(
  set -x; cd "$(mktemp -d)" &&
  OS="$(uname | tr '[:upper:]' '[:lower:]')" &&
  ARCH="$(uname -m | sed -e 's/x86_64/amd64/' -e 's/\(arm\)\(64\)\?.*/\1\2/' -e 's/aarch64$/arm64/')" &&
  KREW="krew-${OS}_${ARCH}" &&
  curl -fsSLO "https://github.com/kubernetes-sigs/krew/releases/latest/download/${KREW}.tar.gz" &&
  tar zxvf "${KREW}.tar.gz" &&
  ./"${KREW}" install krew
)

#Add the $HOME/.krew/bin directory to your PATH environment variable. To do this, update your .bashrc or .zshrc file and append the following line:

export PATH="${KREW_ROOT:-$HOME/.krew}/bin:$PATH"


kubectl krew install split-yaml
kubectl krew install neat
kubectl krew install prune-unused

kubectl krew list 

echo "Component Versions"
kustomize version
kubebuilder version
operator-sdk version
helm version 

minikube start -p aged --kubernetes-version=${KUBERNETES_VERSION}

kubectl get nodes -o wide

# install cert-manager

helm repo add jetstack https://charts.jetstack.io --force-update

helm repo update

helm search repo cert-manager
helm search repo cert-manager --versions | grep v1.

helm install \
  cert-manager jetstack/cert-manager \
  --namespace cert-manager \
  --create-namespace \
  --version $CERT_MANAGER_VERSION  \
  --set installCRDs=true


### add adcs issuer chart repo

helm repo add djkormo-adcs-issuer https://djkormo.github.io/adcs-issuer/ --force-update

### check all versions 

helm search repo adcs-issuer  --versions


code --install-extension redhat.vscode-yaml --force
code --install-extension ms-kubernetes-tools.vscode-kubernetes-tools --force

code --install-extension golang.Go --force
code --install-extension 766b.go-outliner --force

code --install-extension mhutchie.git-graph --force

=======
#!/bin/bash

set -u
set -e
set -x

KUBERNETES_VERSION=v1.26.1
GO_VERSION=1.17.8
OPERATOR_SDK_VERSION=v1.19.x
CERT_MANAGER_VERSION=v1.12.6 

sudo apt-get update
sudo apt-get install snap dos2unix 


# uninstall existing golang 

sudo rm -rvf /usr/local/go/

# install go GO_VERSION


VERSION=${GO_VERSION} # go version
ARCH="amd64" # go architecture
curl -O -L "https://golang.org/dl/go${VERSION}.linux-${ARCH}.tar.gz"
ls -l

#Extract the tarball using the tar command:

sudo tar -xf "go${VERSION}.linux-${ARCH}.tar.gz"
ls -l
cd go/
ls -l
cd ..


#Set up the permissions using the chown command/chmod command:
sudo chown -R root:root ./go

sudo rm -f -R /usr/local/go

sudo mv -v go /usr/local

rm -f go*.tar.gz

cd ~


# Kustomize 

curl -s "https://raw.githubusercontent.com/kubernetes-sigs/kustomize/master/hack/install_kustomize.sh"  | bash

chmod a+x kustomize
sudo mv kustomize /usr/local/bin/kustomize



# Kubebuilder 

cd ~

curl -L -o kubebuilder https://go.kubebuilder.io/dl/latest/$(go env GOOS)/$(go env GOARCH)
sudo chmod +x kubebuilder && sudo mv kubebuilder /usr/local/bin/kubebuilder

# Operator SDK

git clone https://github.com/operator-framework/operator-sdk
cd operator-sdk
git checkout ${OPERATOR_SDK_VERSION}
make install

cd ~

rm -fr operator-sdk

# Kubernetes staff 

alias k='kubectl'
alias kubectx='kubectl config use-context '
alias kubens='kubectl config set-context --current --namespace '
alias kge='kubectl get events --sort-by=.metadata.creationTimestamp'

# krew plugins 

(
  set -x; cd "$(mktemp -d)" &&
  OS="$(uname | tr '[:upper:]' '[:lower:]')" &&
  ARCH="$(uname -m | sed -e 's/x86_64/amd64/' -e 's/\(arm\)\(64\)\?.*/\1\2/' -e 's/aarch64$/arm64/')" &&
  KREW="krew-${OS}_${ARCH}" &&
  curl -fsSLO "https://github.com/kubernetes-sigs/krew/releases/latest/download/${KREW}.tar.gz" &&
  tar zxvf "${KREW}.tar.gz" &&
  ./"${KREW}" install krew
)

#Add the $HOME/.krew/bin directory to your PATH environment variable. To do this, update your .bashrc or .zshrc file and append the following line:

export PATH="${KREW_ROOT:-$HOME/.krew}/bin:$PATH"


kubectl krew install split-yaml
kubectl krew install neat
kubectl krew install prune-unused

kubectl krew list 

echo "Component Versions"
kustomize version
kubebuilder version
operator-sdk version
helm version 

minikube start -p aged --kubernetes-version=${KUBERNETES_VERSION}

kubectl get nodes -o wide

# install cert-manager

helm repo add jetstack https://charts.jetstack.io --force-update

helm repo update

helm search repo cert-manager
helm search repo cert-manager --versions | grep v1.

helm install \
  cert-manager jetstack/cert-manager \
  --namespace cert-manager \
  --create-namespace \
  --version $CERT_MANAGER_VERSION  \
  --set installCRDs=true


### add adcs issuer chart repo

helm repo add djkormo-adcs-issuer https://djkormo.github.io/adcs-issuer/ --force-update

### check all versions 

helm search repo adcs-issuer  --versions


#code --install-extension redhat.vscode-yaml --force
#code --install-extension ms-kubernetes-tools.vscode-kubernetes-tools --force

#code --install-extension golang.Go --force
#code --install-extension 766b.go-outliner --force

#code --install-extension mhutchie.git-graph --force



echo "alias k='kubectl' " >> ~/.bashrc 
echo "alias kubectx='kubectl config use-context ' " >> ~/.bashrc 
echo "alias kubens='kubectl config set-context --current --namespace ' " >> ~/.bashrc 
echo "alias kge='kubectl get events --sort-by=.metadata.creationTimestamp' " >> ~/.bashrc 

>>>>>>> 6d1b6236
echo "done"<|MERGE_RESOLUTION|>--- conflicted
+++ resolved
@@ -1,4 +1,4 @@
-<<<<<<< HEAD
+
 #!/bin/bash
 
 set -u
@@ -7,156 +7,6 @@
 
 KUBERNETES_VERSION=v1.26.1
 GO_VERSION=1.21.7
-OPERATOR_SDK_VERSION=v1.19.x
-CERT_MANAGER_VERSION=v1.12.6 
-
-sudo apt-get update
-sudo apt-get install snap dos2unix 
-
-
-# uninstall existing golang 
-
-sudo rm -rvf /usr/local/go/
-
-# install go GO_VERSION
-
-
-VERSION=${GO_VERSION} # go version
-ARCH="amd64" # go architecture
-curl -O -L "https://golang.org/dl/go${VERSION}.linux-${ARCH}.tar.gz"
-ls -l
-
-#Extract the tarball using the tar command:
-
-sudo tar -xf "go${VERSION}.linux-${ARCH}.tar.gz"
-ls -l
-cd go/
-ls -l
-cd ..
-
-
-#Set up the permissions using the chown command/chmod command:
-sudo chown -R root:root ./go
-
-sudo rm -f -R /usr/local/go
-
-sudo mv -v go /usr/local
-
-rm -f go*.tar.gz
-
-cd ~
-
-
-# Kustomize 
-
-curl -s "https://raw.githubusercontent.com/kubernetes-sigs/kustomize/master/hack/install_kustomize.sh"  | bash
-
-chmod a+x kustomize
-sudo mv kustomize /usr/local/bin/kustomize
-
-
-
-# Kubebuilder 
-
-cd ~
-
-curl -L -o kubebuilder https://go.kubebuilder.io/dl/latest/$(go env GOOS)/$(go env GOARCH)
-sudo chmod +x kubebuilder && sudo mv kubebuilder /usr/local/bin/kubebuilder
-
-# Operator SDK
-
-git clone https://github.com/operator-framework/operator-sdk
-cd operator-sdk
-git checkout ${OPERATOR_SDK_VERSION}
-make install
-
-cd ~
-
-rm -fr operator-sdk
-
-# Kubernetes staff 
-
-alias k='kubectl'
-alias kubectx='kubectl config use-context '
-alias kubens='kubectl config set-context --current --namespace '
-
-
-# krew plugins 
-
-(
-  set -x; cd "$(mktemp -d)" &&
-  OS="$(uname | tr '[:upper:]' '[:lower:]')" &&
-  ARCH="$(uname -m | sed -e 's/x86_64/amd64/' -e 's/\(arm\)\(64\)\?.*/\1\2/' -e 's/aarch64$/arm64/')" &&
-  KREW="krew-${OS}_${ARCH}" &&
-  curl -fsSLO "https://github.com/kubernetes-sigs/krew/releases/latest/download/${KREW}.tar.gz" &&
-  tar zxvf "${KREW}.tar.gz" &&
-  ./"${KREW}" install krew
-)
-
-#Add the $HOME/.krew/bin directory to your PATH environment variable. To do this, update your .bashrc or .zshrc file and append the following line:
-
-export PATH="${KREW_ROOT:-$HOME/.krew}/bin:$PATH"
-
-
-kubectl krew install split-yaml
-kubectl krew install neat
-kubectl krew install prune-unused
-
-kubectl krew list 
-
-echo "Component Versions"
-kustomize version
-kubebuilder version
-operator-sdk version
-helm version 
-
-minikube start -p aged --kubernetes-version=${KUBERNETES_VERSION}
-
-kubectl get nodes -o wide
-
-# install cert-manager
-
-helm repo add jetstack https://charts.jetstack.io --force-update
-
-helm repo update
-
-helm search repo cert-manager
-helm search repo cert-manager --versions | grep v1.
-
-helm install \
-  cert-manager jetstack/cert-manager \
-  --namespace cert-manager \
-  --create-namespace \
-  --version $CERT_MANAGER_VERSION  \
-  --set installCRDs=true
-
-
-### add adcs issuer chart repo
-
-helm repo add djkormo-adcs-issuer https://djkormo.github.io/adcs-issuer/ --force-update
-
-### check all versions 
-
-helm search repo adcs-issuer  --versions
-
-
-code --install-extension redhat.vscode-yaml --force
-code --install-extension ms-kubernetes-tools.vscode-kubernetes-tools --force
-
-code --install-extension golang.Go --force
-code --install-extension 766b.go-outliner --force
-
-code --install-extension mhutchie.git-graph --force
-
-=======
-#!/bin/bash
-
-set -u
-set -e
-set -x
-
-KUBERNETES_VERSION=v1.26.1
-GO_VERSION=1.17.8
 OPERATOR_SDK_VERSION=v1.19.x
 CERT_MANAGER_VERSION=v1.12.6 
 
@@ -305,5 +155,4 @@
 echo "alias kubens='kubectl config set-context --current --namespace ' " >> ~/.bashrc 
 echo "alias kge='kubectl get events --sort-by=.metadata.creationTimestamp' " >> ~/.bashrc 
 
->>>>>>> 6d1b6236
-echo "done"+echo "done"
