/*

Licensed under the Apache License, Version 2.0 (the "License");
you may not use this file except in compliance with the License.
You may obtain a copy of the License at

    http://www.apache.org/licenses/LICENSE-2.0

Unless required by applicable law or agreed to in writing, software
distributed under the License is distributed on an "AS IS" BASIS,
WITHOUT WARRANTIES OR CONDITIONS OF ANY KIND, either express or implied.
See the License for the specific language governing permissions and
limitations under the License.
*/

package controllers

import (
	"context"
	"fmt"

	"k8s.io/utils/clock"
	ctrl "sigs.k8s.io/controller-runtime"
	"sigs.k8s.io/controller-runtime/pkg/client"

	cmapiutil "github.com/jetstack/cert-manager/pkg/api/util"
	cmapi "github.com/jetstack/cert-manager/pkg/apis/certmanager/v1"
	cmmeta "github.com/jetstack/cert-manager/pkg/apis/meta/v1"
	api "github.com/nokia/adcs-issuer/api/v1"
	core "k8s.io/api/core/v1"
	apimacherrors "k8s.io/apimachinery/pkg/api/errors"
	metav1 "k8s.io/apimachinery/pkg/apis/meta/v1"
	"k8s.io/client-go/tools/record"
	"k8s.io/klog"
)

// AdcsRequestReconciler reconciles a AdcsRequest object
type CertificateRequestReconciler struct {
	client.Client
	Recorder record.EventRecorder

	Clock                  clock.Clock
	CheckApprovedCondition bool
}

var (
	certificateRequestGvk = cmapi.SchemeGroupVersion.WithKind("CertificateRequest")
)

// +kubebuilder:rbac:groups=cert-manager.io,resources=certificaterequests,verbs=get;list;watch;update;patch
// +kubebuilder:rbac:groups=cert-manager.io,resources=certificaterequests/status;certificates/finalizers;certificaterequests/finalizers,verbs=get;update;patch
// +kubebuilder:rbac:groups="",resources=events,verbs=patch;create

func (r *CertificateRequestReconciler) Reconcile(ctx context.Context, req ctrl.Request) (ctrl.Result, error) {
	log := ctrl.LoggerFrom(ctx, "certificaterequest", req.NamespacedName)

	// your logic here

	// Fetch the CertificateRequest resource being reconciled
	cr, err := r.GetCertificateRequest(ctx, req.NamespacedName)
	if err != nil {
		// We don't log error here as this is probably the 'NotFound'
		// case for deleted object. The AdcsRequest will be automatically deleted for cascading delete.
		//
		// The Manager will log other errors.
		return ctrl.Result{}, client.IgnoreNotFound(err)
	}

	// Check the CertificateRequest's issuerRef and if it does not match the api
	// group name, log a message at a debug level and stop processing.
	if cr.Spec.IssuerRef.Group != api.GroupVersion.Group {
		klog.V(4).Info("resource does not specify an issuerRef group name that we are responsible for", "group", cr.Spec.IssuerRef.Group)
		return ctrl.Result{}, nil
	}

	// Ignore CertificateRequest if it is already Ready
	if cmapiutil.CertificateRequestHasCondition(&cr, cmapi.CertificateRequestCondition{
		Type:   cmapi.CertificateRequestConditionReady,
		Status: cmmeta.ConditionTrue,
	}) {
		log.V(4).Info("CertificateRequest is Ready. Ignoring.")
		return ctrl.Result{}, nil
	}
	// Ignore CertificateRequest if it is already Failed
	if cmapiutil.CertificateRequestHasCondition(&cr, cmapi.CertificateRequestCondition{
		Type:   cmapi.CertificateRequestConditionReady,
		Status: cmmeta.ConditionFalse,
		Reason: cmapi.CertificateRequestReasonFailed,
	}) {
		log.V(4).Info("CertificateRequest is Failed. Ignoring.")
		return ctrl.Result{}, nil
	}
	// Ignore CertificateRequest if it already has a Denied Ready Reason
	if cmapiutil.CertificateRequestHasCondition(&cr, cmapi.CertificateRequestCondition{
		Type:   cmapi.CertificateRequestConditionReady,
		Status: cmmeta.ConditionFalse,
		Reason: cmapi.CertificateRequestReasonDenied,
	}) {
		log.V(4).Info("CertificateRequest already has a Ready condition with Denied Reason. Ignoring.")
		return ctrl.Result{}, nil
	}

	// If CertificateRequest has been denied, mark the CertificateRequest as
	// Ready=Denied and set FailureTime if not already.
	if cmapiutil.CertificateRequestIsDenied(&cr) {
		log.V(4).Info("CertificateRequest has been denied. Marking as failed.")

		if cr.Status.FailureTime == nil {
			nowTime := metav1.NewTime(r.Clock.Now())
			cr.Status.FailureTime = &nowTime
		}

		message := "The CertificateRequest was denied by an approval controller"
		return ctrl.Result{}, r.SetStatus(ctx, &cr, cmmeta.ConditionFalse, cmapi.CertificateRequestReasonDenied, message)
	}

	if r.CheckApprovedCondition {
		// If CertificateRequest has not been approved, exit early.
		if !cmapiutil.CertificateRequestIsApproved(&cr) {
			log.V(4).Info("certificate request has not been approved")
			return ctrl.Result{}, nil
		}
	}

	// If the certificate data is already set then we skip this request as it
	// has already been completed in the past.
	if len(cr.Status.Certificate) > 0 {
		klog.V(4).Info("existing certificate data found in status, skipping already completed CertificateRequest")
		return ctrl.Result{}, nil
	}

	adcsReq := new(api.AdcsRequest)
	// Check if AdcsRequest with the same name already exists
	err = r.Client.Get(ctx, req.NamespacedName, adcsReq)
	if err != nil {
		if !apimacherrors.IsNotFound(err) {
			log.Error(err, "failed to check for existing AdcsRequest resource")
			return ctrl.Result{}, err
		}
	}

	if err == nil {
		log.Info("AdcsRequest already exists")
		// The ADCS Request already exists. If the CSR is different we delete it and create a new one
		if !RequestDiffers(adcsReq, &cr) {
			log.Info("No change in request")
			return ctrl.Result{}, nil
		}
		log.Info("AdcsRequest differs. Deleting.")
		// NOTE: Remember that CertificateRequest name contains its CSR hash so the name
		// is usually unique for each CSR.
		// So, this is actually a rare case because any change in Certificate will produce
		// new CertificateRequest with different name.
		if err := r.Client.Delete(ctx, adcsReq); err != nil {
			log.Error(err, "failed to delete existing AdcsRequest")
		}
	}

	log.Info("Creating new AdcsRequest")
	err = r.createAdcsRequest(ctx, &cr)
	if err != nil {
		return ctrl.Result{}, err
	}
	r.SetStatus(ctx, &cr, cmmeta.ConditionFalse, cmapi.CertificateRequestReasonPending, "Processing ADCS request")
<<<<<<< HEAD
	log.V(4).Info("setstatus", "ctx", ctx, "cr", &cr)
=======
	klog.V(4).Infof("setstatus: ctx=%v, cr=%v", ctx, &cr)
>>>>>>> 0c1bec31
	return ctrl.Result{}, nil
}

func (r *CertificateRequestReconciler) createAdcsRequest(ctx context.Context, cmRequest *cmapi.CertificateRequest) error {
	spec := api.AdcsRequestSpec{
		CSRPEM:    cmRequest.Spec.Request,
		IssuerRef: cmRequest.Spec.IssuerRef,
	}
	return r.Create(ctx, &api.AdcsRequest{
		ObjectMeta: metav1.ObjectMeta{
			Name:            cmRequest.Name,
			Namespace:       cmRequest.Namespace,
			OwnerReferences: []metav1.OwnerReference{*metav1.NewControllerRef(cmRequest, certificateRequestGvk)},
		},
		Spec: spec,
	})
}

func (r *CertificateRequestReconciler) SetupWithManager(mgr ctrl.Manager) error {
	return ctrl.NewControllerManagedBy(mgr).
		For(&cmapi.CertificateRequest{}).
		Complete(r)
}

func RequestDiffers(adcsReq *api.AdcsRequest, certReq *cmapi.CertificateRequest) bool {
	a := adcsReq.Spec.CSRPEM
	b := certReq.Spec.Request
	if len(a) != len(b) {
		return true
	}
	for i, v := range a {
		if v != b[i] {
			return true
		}
	}
	return false
}

func (r *CertificateRequestReconciler) GetCertificateRequest(ctx context.Context, key client.ObjectKey) (cmapi.CertificateRequest, error) {
	cr := new(cmapi.CertificateRequest)
	if err := r.Client.Get(ctx, key, cr); err != nil {
		// We don't log error here as this is probably the 'NotFound'
		// case for deleted object. The AdcsRequest will be automatically deleted for cascading delete.
		//
		// The Manager will log other errors.
		return *cr, err
	}
	return *cr, nil
}

func (r *CertificateRequestReconciler) SetStatus(ctx context.Context, cr *cmapi.CertificateRequest, status cmmeta.ConditionStatus, reason, message string, args ...interface{}) error {
	completeMessage := fmt.Sprintf(message, args...)
	cmapiutil.SetCertificateRequestCondition(cr, cmapi.CertificateRequestConditionReady, status, reason, completeMessage)

	// Fire an Event to additionally inform users of the change
	eventType := core.EventTypeNormal
	if status == cmmeta.ConditionFalse {
		eventType = core.EventTypeWarning
	}
	r.Recorder.Event(cr, eventType, reason, completeMessage)

	return r.Client.Status().Update(ctx, cr)
}<|MERGE_RESOLUTION|>--- conflicted
+++ resolved
@@ -162,11 +162,9 @@
 		return ctrl.Result{}, err
 	}
 	r.SetStatus(ctx, &cr, cmmeta.ConditionFalse, cmapi.CertificateRequestReasonPending, "Processing ADCS request")
-<<<<<<< HEAD
+
 	log.V(4).Info("setstatus", "ctx", ctx, "cr", &cr)
-=======
-	klog.V(4).Infof("setstatus: ctx=%v, cr=%v", ctx, &cr)
->>>>>>> 0c1bec31
+
 	return ctrl.Result{}, nil
 }
 
