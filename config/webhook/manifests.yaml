<<<<<<< HEAD
=======

---
apiVersion: admissionregistration.k8s.io/v1
kind: MutatingWebhookConfiguration
metadata:
  creationTimestamp: null
  name: mutating-webhook-configuration
webhooks:
- admissionReviewVersions:
  - v1
  clientConfig:
    service:
      name: webhook-service
      namespace: system
      path: /mutate-adcs-certmanager-csf-nokia-com-v1-adcsissuer
  failurePolicy: Fail
  name: adcsissuer-mutation.adcs.certmanager.csf.nokia.com
  rules:
  - apiGroups:
    - adcs.certmanager.csf.nokia.com
    apiVersions:
    - v1
    operations:
    - CREATE
    - UPDATE
    resources:
    - adcsissuer
  sideEffects: None
- admissionReviewVersions:
  - v1
  clientConfig:
    service:
      name: webhook-service
      namespace: system
      path: /mutate-batch-certmanager-csf-nokia-com-v1-clusteradcsissuer
  failurePolicy: Fail
  name: mclusteradcsissuer.kb.io
  rules:
  - apiGroups:
    - batch.certmanager.csf.nokia.com
    apiVersions:
    - v1
    operations:
    - CREATE
    - UPDATE
    resources:
    - clusteradcsissuers
  sideEffects: None

---
apiVersion: admissionregistration.k8s.io/v1
kind: ValidatingWebhookConfiguration
metadata:
  creationTimestamp: null
  name: validating-webhook-configuration
webhooks:
- admissionReviewVersions:
  - v1
  clientConfig:
    service:
      name: webhook-service
      namespace: system
      path: /validate-adcs-certmanager-csf-nokia-com-v1-adcsissuer
  failurePolicy: Fail
  name: adcsissuer-validation.adcs.certmanager.csf.nokia.com
  rules:
  - apiGroups:
    - adcs.certmanager.csf.nokia.com
    apiVersions:
    - v1
    operations:
    - CREATE
    - UPDATE
    resources:
    - adcsissuer
  sideEffects: None
- admissionReviewVersions:
  - v1
  clientConfig:
    service:
      name: webhook-service
      namespace: system
      path: /validate-batch-certmanager-csf-nokia-com-v1-clusteradcsissuer
  failurePolicy: Fail
  name: vclusteradcsissuer.kb.io
  rules:
  - apiGroups:
    - batch.certmanager.csf.nokia.com
    apiVersions:
    - v1
    operations:
    - CREATE
    - UPDATE
    resources:
    - clusteradcsissuers
  sideEffects: None
>>>>>>> ee97b883
<|MERGE_RESOLUTION|>--- conflicted
+++ resolved
@@ -1,99 +1,96 @@
-<<<<<<< HEAD
-=======
-
----
-apiVersion: admissionregistration.k8s.io/v1
-kind: MutatingWebhookConfiguration
-metadata:
-  creationTimestamp: null
-  name: mutating-webhook-configuration
-webhooks:
-- admissionReviewVersions:
-  - v1
-  clientConfig:
-    service:
-      name: webhook-service
-      namespace: system
-      path: /mutate-adcs-certmanager-csf-nokia-com-v1-adcsissuer
-  failurePolicy: Fail
-  name: adcsissuer-mutation.adcs.certmanager.csf.nokia.com
-  rules:
-  - apiGroups:
-    - adcs.certmanager.csf.nokia.com
-    apiVersions:
-    - v1
-    operations:
-    - CREATE
-    - UPDATE
-    resources:
-    - adcsissuer
-  sideEffects: None
-- admissionReviewVersions:
-  - v1
-  clientConfig:
-    service:
-      name: webhook-service
-      namespace: system
-      path: /mutate-batch-certmanager-csf-nokia-com-v1-clusteradcsissuer
-  failurePolicy: Fail
-  name: mclusteradcsissuer.kb.io
-  rules:
-  - apiGroups:
-    - batch.certmanager.csf.nokia.com
-    apiVersions:
-    - v1
-    operations:
-    - CREATE
-    - UPDATE
-    resources:
-    - clusteradcsissuers
-  sideEffects: None
-
----
-apiVersion: admissionregistration.k8s.io/v1
-kind: ValidatingWebhookConfiguration
-metadata:
-  creationTimestamp: null
-  name: validating-webhook-configuration
-webhooks:
-- admissionReviewVersions:
-  - v1
-  clientConfig:
-    service:
-      name: webhook-service
-      namespace: system
-      path: /validate-adcs-certmanager-csf-nokia-com-v1-adcsissuer
-  failurePolicy: Fail
-  name: adcsissuer-validation.adcs.certmanager.csf.nokia.com
-  rules:
-  - apiGroups:
-    - adcs.certmanager.csf.nokia.com
-    apiVersions:
-    - v1
-    operations:
-    - CREATE
-    - UPDATE
-    resources:
-    - adcsissuer
-  sideEffects: None
-- admissionReviewVersions:
-  - v1
-  clientConfig:
-    service:
-      name: webhook-service
-      namespace: system
-      path: /validate-batch-certmanager-csf-nokia-com-v1-clusteradcsissuer
-  failurePolicy: Fail
-  name: vclusteradcsissuer.kb.io
-  rules:
-  - apiGroups:
-    - batch.certmanager.csf.nokia.com
-    apiVersions:
-    - v1
-    operations:
-    - CREATE
-    - UPDATE
-    resources:
-    - clusteradcsissuers
-  sideEffects: None
->>>>>>> ee97b883
+
+---
+apiVersion: admissionregistration.k8s.io/v1
+kind: MutatingWebhookConfiguration
+metadata:
+  creationTimestamp: null
+  name: mutating-webhook-configuration
+webhooks:
+- admissionReviewVersions:
+  - v1
+  clientConfig:
+    service:
+      name: webhook-service
+      namespace: system
+      path: /mutate-adcs-certmanager-csf-nokia-com-v1-adcsissuer
+  failurePolicy: Fail
+  name: adcsissuer-mutation.adcs.certmanager.csf.nokia.com
+  rules:
+  - apiGroups:
+    - adcs.certmanager.csf.nokia.com
+    apiVersions:
+    - v1
+    operations:
+    - CREATE
+    - UPDATE
+    resources:
+    - adcsissuer
+  sideEffects: None
+- admissionReviewVersions:
+  - v1
+  clientConfig:
+    service:
+      name: webhook-service
+      namespace: system
+      path: /mutate-batch-certmanager-csf-nokia-com-v1-clusteradcsissuer
+  failurePolicy: Fail
+  name: mclusteradcsissuer.kb.io
+  rules:
+  - apiGroups:
+    - batch.certmanager.csf.nokia.com
+    apiVersions:
+    - v1
+    operations:
+    - CREATE
+    - UPDATE
+    resources:
+    - clusteradcsissuers
+  sideEffects: None
+
+---
+apiVersion: admissionregistration.k8s.io/v1
+kind: ValidatingWebhookConfiguration
+metadata:
+  creationTimestamp: null
+  name: validating-webhook-configuration
+webhooks:
+- admissionReviewVersions:
+  - v1
+  clientConfig:
+    service:
+      name: webhook-service
+      namespace: system
+      path: /validate-adcs-certmanager-csf-nokia-com-v1-adcsissuer
+  failurePolicy: Fail
+  name: adcsissuer-validation.adcs.certmanager.csf.nokia.com
+  rules:
+  - apiGroups:
+    - adcs.certmanager.csf.nokia.com
+    apiVersions:
+    - v1
+    operations:
+    - CREATE
+    - UPDATE
+    resources:
+    - adcsissuer
+  sideEffects: None
+- admissionReviewVersions:
+  - v1
+  clientConfig:
+    service:
+      name: webhook-service
+      namespace: system
+      path: /validate-batch-certmanager-csf-nokia-com-v1-clusteradcsissuer
+  failurePolicy: Fail
+  name: vclusteradcsissuer.kb.io
+  rules:
+  - apiGroups:
+    - batch.certmanager.csf.nokia.com
+    apiVersions:
+    - v1
+    operations:
+    - CREATE
+    - UPDATE
+    resources:
+    - clusteradcsissuers
+  sideEffects: None